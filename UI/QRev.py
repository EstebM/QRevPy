import os
from PyQt5 import QtWidgets, QtCore, QtGui
from datetime import datetime
import scipy.io as sio
# from Classes.stickysettings import StickySettings as SSet
from PyQt5.QtCore import pyqtSignal, QObject

import UI.QRev_gui as QRev_gui
import sys
import threading
import time
from UI.selectFile import OpenMeasurementDialog, SaveMeasurementDialog
from Classes.Measurement import Measurement
# from Classes.ComputeExtrap import ComputeExtrap
# from Classes.QComp import QComp
from Classes.Python2Matlab import Python2Matlab
# from Classes.CommonDataComp import CommonDataComp
import matplotlib.pyplot as plt
import numpy as np
from matplotlib.backends.backend_qt5agg import FigureCanvasQTAgg as FigureCanvas
from matplotlib.figure import Figure
from UI.Qtmpl import Qtmpl
from MiscLibs.common_functions import units_conversion
from datetime import datetime
from UI.Comment import Comment
from UI.Transects2Use import Transects2Use
from UI.Options import Options
from UI.Loading import Loading
from contextlib import contextmanager
import time



class QRev(QtWidgets.QMainWindow, QRev_gui.Ui_MainWindow):
    handle_args_trigger = pyqtSignal()
    gui_initialized = False
    command_arg = ""

    def __init__(self, parent=None):
        super(QRev, self).__init__(parent)
        self.settingsFile = 'QRev_Settings'
        self.units = units_conversion(units_id='English')
        self.save_all = True
        # self.settings = SSet(self.settingsFile)
        self.setupUi(self)
<<<<<<< HEAD
        self.actionOpen.triggered.connect(self.selectMeasurement)
        self.actionSave.triggered.connect(self.saveMeasurement)
        self.actionComment.triggered.connect(self.addComment)
        self.actionCheck.triggered.connect(self.selectTransects)
        self.actionBT.triggered.connect(self.setRef2BT)
        self.actionGGA.triggered.connect(self.setRef2GGA)
        self.actionVTG.triggered.connect(self.setRef2VTG)
        self.actionOFF.triggered.connect(self.compTracksOff)
        self.actionON.triggered.connect(self.compTracksOn)
        self.actionOptions.triggered.connect(self.qrev_options)

        self.font_bold = QtGui.QFont()
        self.font_bold.setBold(True)
        self.font_normal = QtGui.QFont()
        self.font_normal.setBold(False)

        self.icon_caution = QtGui.QIcon()
        self.icon_caution.addPixmap(QtGui.QPixmap(":/images/24x24/Warning.png"), QtGui.QIcon.Normal, QtGui.QIcon.Off)

        self.icon_warning = QtGui.QIcon()
        self.icon_warning.addPixmap(QtGui.QPixmap(":/images/24x24/Alert.png"), QtGui.QIcon.Normal, QtGui.QIcon.Off)

        self.icon_good = QtGui.QIcon()
        self.icon_good.addPixmap(QtGui.QPixmap(":/images/24x24/Yes.png"), QtGui.QIcon.Normal, QtGui.QIcon.Off)

        self.icon_allChecked = QtGui.QIcon()
        self.icon_allChecked.addPixmap(QtGui.QPixmap(":/images/24x24/Apply.png"), QtGui.QIcon.Normal, QtGui.QIcon.Off)

        self.icon_unChecked = QtGui.QIcon()
        self.icon_unChecked.addPixmap(QtGui.QPixmap(":/images/24x24/Red mark.png"), QtGui.QIcon.Normal, QtGui.QIcon.Off)

        self.actionSave.setDisabled(True)
        self.actionComment.setDisabled(True)
        self.actionEDI.setDisabled(True)
        self.actionCheck.setDisabled(True)


        if QtCore.QSysInfo.windowsVersion() == QtCore.QSysInfo.WV_WINDOWS10:
            self.setStyleSheet(
                "QHeaderView::section{"
                "border-top: 0px solid #D8D8D8;"
                "border-left: 0px solid #D8D8D8;"
                "border-right: 1px solid #D8D8D8;"
                "border-bottom: 1px solid #D8D8D8;"
                "background-color: white;"
                "padding:4px;"
                "}"
                "QTableCornerButton::section{"
                "border-top: 0px solid #D8D8D8;"
                "border-left: 0px solid #D8D8D8;"
                "border-right: 1px solid #D8D8D8;"
                "border-bottom: 1px solid #D8D8D8;"
                "background-color: white;"
                "}")

    def selectMeasurement(self):
        """Select and load measurement, triggered by actionOpen
        """
        # Initialize open measurement dialog
=======
        self.actionOpen.triggered.connect(self.select_measurement)
        self.actionSave.triggered.connect(self.save_measurement)
        self.gui_initialized = True

    def select_measurement(self):
>>>>>>> 84ee86d4
        self.select = OpenMeasurementDialog(self)
        self.select.exec_()

        # Tried this but this didn't work either
        # self.msg = Loading()
        # self.select.exec_()

        # This doesn't seem to be working properly
        with self.wait_cursor():
            # Load and process measurement based on measurement type
            if self.select.type == 'SonTek':
                # Show folder name in GUI header

                # Create measurement object
                self.meas = Measurement(in_file=self.select.fullName, source='SonTek', proc_type='QRev')

            elif self.select.type == 'TRDI':
                # Show mmt filename in GUI header

                # Create measurement object
                self.meas = Measurement(in_file=self.select.fullName[0], source='TRDI', proc_type='QRev', checked=self.select.checked)

                # self.msg.destroy()
            elif self.select.type == 'QRev':
                self.meas = Measurement(in_file=self.select.fullName, source='QRev')
            else:
                print('Cancel')

            self.actionSave.setEnabled(True)
            self.actionComment.setEnabled(True)
            self.update_main()

    def update_main(self):
        """Update Gui
        """

        self.actionCheck.setEnabled(True)
        self.checked_transects_idx = Measurement.checked_transects(self.meas)
        if len(self.checked_transects_idx) == len(self.meas.transects):
            self.actionCheck.setIcon(self.icon_allChecked)
        else:
            self.actionCheck.setIcon(self.icon_unChecked)

        # Set toolbar navigation indicator
        font_bold = QtGui.QFont()
        font_bold.setBold(True)
        font_bold.setPointSize(11)

        font_normal = QtGui.QFont()
        font_normal.setBold(False)
        font_normal.setPointSize(11)

        bt_selected = self.meas.transects[self.checked_transects_idx[0]].boat_vel.selected
        if bt_selected == 'bt_vel':
            self.actionBT.setFont(font_bold)
            self.actionGGA.setFont(font_normal)
            self.actionVTG.setFont(font_normal)
        elif bt_selected == 'gga_vel':
            self.actionBT.setFont(font_normal)
            self.actionGGA.setFont(font_bold)
            self.actionVTG.setFont(font_normal)
        elif bt_selected == 'vtg_vel':
            self.actionBT.setFont(font_normal)
            self.actionGGA.setFont(font_normal)
            self.actionVTG.setFont(font_bold)

        if self.meas.transects[self.checked_transects_idx[0]].boat_vel.composite == 'On':
            self.actionON.setFont(font_bold)
            self.actionOFF.setFont(font_normal)
        else:
            self.actionON.setFont(font_normal)
            self.actionOFF.setFont(font_bold)

        self.main_summary_table()
        self.uncertainty_table()
        self.qa_table()
        self.contour_shiptrack(self.checked_transects_idx[0])
        self.extrap_plot()
        self.discharge_plot()
        self.messages_tab()
        self.comments_tab()
        print('complete')

<<<<<<< HEAD
    def saveMeasurement(self):
        """Save measurement, triggered by actionSave
        """
=======
    def save_measurement(self):
>>>>>>> 84ee86d4
        # Create default file name
        save_file = SaveMeasurementDialog()

        # Save data in Matlab format
        if self.save_all:
            Python2Matlab.save_matlab_file(self.meas, save_file.full_Name)
        else:
            Python2Matlab.save_matlab_file(self.meas, save_file.full_Name, checked=self.checked_transects_idx)

    def addComment(self):
        """Add comment triggered by actionComment
        """
        # Intialize comment dialog
        self.comment = Comment(self)
        comment_entered = self.comment.exec_()

        # If comment entered and measurement open, save comment, and update comments tab.
        if comment_entered:
            if hasattr(self, 'meas'):
                self.meas.comments.append(self.comment.text_edit_comment.toPlainText())
            self.comments_tab()

    def selectTransects(self):
        self.transects_2_use = Transects2Use(self)
        transects_selected = self.transects_2_use.exec_()
        selected_transects = []
        if transects_selected:
            with self.wait_cursor():
                for row in range(self.transects_2_use.tableSelect.rowCount()):
                    if self.transects_2_use.tableSelect.item(row, 0).checkState() == QtCore.Qt.Checked:
                        selected_transects.append(row)

                self.checked_transects_idx = selected_transects
                Measurement.selected_transects_changed(self.meas, self.checked_transects_idx)
                self.update_main()

    def main_summary_table(self):
        """Create and populate main summary table.
        """
        # Setup table
        tbl = self.main_table_summary
        summary_header = [self.tr('Transect'), self.tr('Start'), self.tr('Bank'), self.tr('End'),
                               self.tr('Duration'), self.tr('Total Q'), self.tr('Top Q'), self.tr('Meas Q'),
                               self.tr('Bottom Q'), self.tr('Left Q'), self.tr('Right Q')]
        ncols = len(summary_header)
        nrows = len(self.checked_transects_idx)
        tbl.setRowCount(nrows + 1)
        tbl.setColumnCount(ncols)
        tbl.setHorizontalHeaderLabels(summary_header)
        tbl.horizontalHeader().setFont(self.font_bold)
        tbl.verticalHeader().hide()
        tbl.setEditTriggers(QtWidgets.QTableWidget.NoEditTriggers)
        tbl.cellClicked.connect(self.select_transect)

        # Add transect data
        for row in range(nrows):
            col = 0
            transect_id = self.checked_transects_idx[row]
            # checked = QtWidgets.QTableWidgetItem()
            # if self.meas.transects[row].checked:
            #     checked.setCheckState(QtCore.Qt.Checked)
            # else:
            #     checked.setCheckState(QtCore.Qt.Unchecked)
            #
            # tbl.setItem(row + 1, col, checked)
            # col += 1
            tbl.setItem(row + 1, col, QtWidgets.QTableWidgetItem(self.meas.transects[transect_id].file_name[:-4]))
            tbl.item(row + 1, col).setFlags(QtCore.Qt.ItemIsEnabled)
            col += 1
            tbl.setItem(row + 1, col, QtWidgets.QTableWidgetItem(datetime.strftime(datetime.fromtimestamp(
                self.meas.transects[transect_id].date_time.start_serial_time), '%H:%M:%S')))
            tbl.item(row + 1, col).setFlags(QtCore.Qt.ItemIsEnabled)
            col += 1
            tbl.setItem(row + 1, col, QtWidgets.QTableWidgetItem(self.meas.transects[transect_id].start_edge[0]))
            tbl.item(row + 1, col).setFlags(QtCore.Qt.ItemIsEnabled)
            col += 1
            tbl.setItem(row + 1, col, QtWidgets.QTableWidgetItem(datetime.strftime(datetime.fromtimestamp(
                self.meas.transects[transect_id].date_time.end_serial_time), '%H:%M:%S')))
            tbl.item(row + 1, col).setFlags(QtCore.Qt.ItemIsEnabled)
            col += 1
            tbl.setItem(row + 1, col, QtWidgets.QTableWidgetItem('{:5.1f}'.format(
                self.meas.transects[transect_id].date_time.transect_duration_sec)))
            tbl.item(row + 1, col).setFlags(QtCore.Qt.ItemIsEnabled)
            col += 1
            tbl.setItem(row + 1, col, QtWidgets.QTableWidgetItem('{:8.2f}'.format(self.meas.discharge[transect_id].total
                                                                                  * self.units['Q'])))
            tbl.item(row + 1, col).setFlags(QtCore.Qt.ItemIsEnabled)
            col += 1
            tbl.setItem(row + 1, col, QtWidgets.QTableWidgetItem('{:7.2f}'.format(self.meas.discharge[transect_id].top
                                                                                  * self.units['Q'])))
            tbl.item(row + 1, col).setFlags(QtCore.Qt.ItemIsEnabled)
            col += 1
            tbl.setItem(row + 1, col, QtWidgets.QTableWidgetItem('{:7.2f}'.format(self.meas.discharge[transect_id].middle
                                                                                  * self.units['Q'])))
            tbl.item(row + 1, col).setFlags(QtCore.Qt.ItemIsEnabled)
            col += 1
            tbl.setItem(row + 1, col, QtWidgets.QTableWidgetItem('{:7.2f}'.format(self.meas.discharge[transect_id].bottom
                                                                                  * self.units['Q'])))
            tbl.item(row + 1, col).setFlags(QtCore.Qt.ItemIsEnabled)
            col += 1
            tbl.setItem(row + 1, col, QtWidgets.QTableWidgetItem('{:7.2f}'.format(self.meas.discharge[transect_id].left
                                                                                  * self.units['Q'])))
            tbl.item(row + 1, col).setFlags(QtCore.Qt.ItemIsEnabled)
            col += 1
            tbl.setItem(row + 1, col, QtWidgets.QTableWidgetItem('{:7.2f}'.format(self.meas.discharge[transect_id].right
                                                                                  * self.units['Q'])))
            tbl.item(row + 1, col).setFlags(QtCore.Qt.ItemIsEnabled)

        # Add measurement summaries
        col = 0
        tbl.setItem(0, col, QtWidgets.QTableWidgetItem(self.tr('Measurement')))
        tbl.item(0, col).setFlags(QtCore.Qt.ItemIsEnabled)
        col += 1
        tbl.setItem(0, col, QtWidgets.QTableWidgetItem(tbl.item(1, col).text()))
        tbl.item(0, col).setFlags(QtCore.Qt.ItemIsEnabled)
        col += 1
        tbl.setItem(0, col, QtWidgets.QTableWidgetItem(''))
        tbl.item(0, col).setFlags(QtCore.Qt.ItemIsEnabled)
        col += 1
        tbl.setItem(0, col, QtWidgets.QTableWidgetItem(tbl.item(nrows, col).text()))
        tbl.item(0, col).setFlags(QtCore.Qt.ItemIsEnabled)
        col += 1
        tbl.setItem(0, col, QtWidgets.QTableWidgetItem('{:5.1f}'.format(Measurement.measurement_duration(self.meas))))
        tbl.item(0, col).setFlags(QtCore.Qt.ItemIsEnabled)
        discharge = Measurement.mean_discharges(self.meas)
        col += 1
        tbl.setItem(0, col, QtWidgets.QTableWidgetItem('{:8.2f}'.format(discharge['total_mean'] * self.units['Q'])))
        tbl.item(0, col).setFlags(QtCore.Qt.ItemIsEnabled)
        col += 1
        tbl.setItem(0, col, QtWidgets.QTableWidgetItem('{:7.2f}'.format(discharge['top_mean'] * self.units['Q'])))
        tbl.item(0, col).setFlags(QtCore.Qt.ItemIsEnabled)
        col += 1
        tbl.setItem(0, col, QtWidgets.QTableWidgetItem('{:7.2f}'.format(discharge['mid_mean'] * self.units['Q'])))
        tbl.item(0, col).setFlags(QtCore.Qt.ItemIsEnabled)
        col += 1
        tbl.setItem(0, col, QtWidgets.QTableWidgetItem('{:7.2f}'.format(discharge['bot_mean'] * self.units['Q'])))
        tbl.item(0, col).setFlags(QtCore.Qt.ItemIsEnabled)
        col += 1
        tbl.setItem(0, col, QtWidgets.QTableWidgetItem('{:7.2f}'.format(discharge['left_mean'] * self.units['Q'])))
        tbl.item(0, col).setFlags(QtCore.Qt.ItemIsEnabled)
        col += 1
        tbl.setItem(0, col, QtWidgets.QTableWidgetItem('{:7.2f}'.format(discharge['right_mean'] * self.units['Q'])))
        tbl.item(0, col).setFlags(QtCore.Qt.ItemIsEnabled)
        for col in range(ncols):
            tbl.item(0, col).setFont(self.font_bold)

        tbl.item(1, 0).setFont(self.font_bold)

        tbl.resizeColumnsToContents()
        tbl.resizeRowsToContents()

    def uncertainty_table(self):
        """Create and populate uncertainty table.
        """
        # Setup table
        tbl = self.table_uncertainty
        tbl.clear()
        col_header = [self.tr('Uncertainty'), self.tr('Auto'), self.tr('  User  ')]
        ncols = len(col_header)
        nrows = 7
        tbl.setRowCount(nrows)
        tbl.setColumnCount(ncols)
        tbl.setHorizontalHeaderLabels(col_header)
        tbl.horizontalHeader().setFont(self.font_bold)
        tbl.verticalHeader().hide()
        tbl.itemChanged.connect(self.recompute_uncertainty)
        tbl.itemChanged.disconnect()

        # Add labels and data
        row = 0
        tbl.setItem(row, 0, QtWidgets.QTableWidgetItem('Random 95%'))
        tbl.item(row, 0).setFlags(QtCore.Qt.ItemIsEnabled)
        tbl.setItem(row, 1, QtWidgets.QTableWidgetItem('{:8.1f}'.format(self.meas.uncertainty.cov_95)))
        tbl.item(row, 1).setFlags(QtCore.Qt.ItemIsEnabled)
        if self.meas.uncertainty.cov_95_user is not None:
            tbl.setItem(row, 2, QtWidgets.QTableWidgetItem('{:8.1f}'.format(self.meas.uncertainty.cov_95_user)))

        row = row + 1
        tbl.setItem(row, 0, QtWidgets.QTableWidgetItem(self.tr('Invalid Data 95%')))
        tbl.item(row, 0).setFlags(QtCore.Qt.ItemIsEnabled)
        tbl.setItem(row, 1, QtWidgets.QTableWidgetItem('{:8.1f}'.format(self.meas.uncertainty.invalid_95)))
        tbl.item(row, 1).setFlags(QtCore.Qt.ItemIsEnabled)
        if self.meas.uncertainty.cov_95_user is not None:
            tbl.setItem(row, 2, QtWidgets.QTableWidgetItem('{:8.1f}'.format(self.meas.uncertainty.invalid_95_user)))

        row = row + 1
        tbl.setItem(row, 0, QtWidgets.QTableWidgetItem(self.tr('Edge Q 95%')))
        tbl.item(row, 0).setFlags(QtCore.Qt.ItemIsEnabled)
        tbl.setItem(row, 1, QtWidgets.QTableWidgetItem('{:8.1f}'.format(self.meas.uncertainty.edges_95)))
        tbl.item(row, 1).setFlags(QtCore.Qt.ItemIsEnabled)
        if self.meas.uncertainty.cov_95_user is not None:
            tbl.setItem(row, 2, QtWidgets.QTableWidgetItem('{:8.1f}'.format(self.meas.uncertainty.edges_95_user)))

        row = row + 1
        tbl.setItem(row, 0, QtWidgets.QTableWidgetItem(self.tr('Extrapolation 95%')))
        tbl.item(row, 0).setFlags(QtCore.Qt.ItemIsEnabled)
        tbl.setItem(row, 1, QtWidgets.QTableWidgetItem('{:8.1f}'.format(self.meas.uncertainty.extrapolation_95)))
        tbl.item(row, 1).setFlags(QtCore.Qt.ItemIsEnabled)
        if self.meas.uncertainty.cov_95_user is not None:
            tbl.setItem(row, 2, QtWidgets.QTableWidgetItem('{:8.1f}'.format(self.meas.uncertainty.extrapolation_95_user)))

        row = row + 1
        tbl.setItem(row, 0, QtWidgets.QTableWidgetItem(self.tr('Moving-Bed 95%')))
        tbl.item(row, 0).setFlags(QtCore.Qt.ItemIsEnabled)
        tbl.setItem(row, 1, QtWidgets.QTableWidgetItem('{:8.1f}'.format(self.meas.uncertainty.moving_bed_95)))
        tbl.item(row, 1).setFlags(QtCore.Qt.ItemIsEnabled)
        if self.meas.uncertainty.cov_95_user is not None:
            tbl.setItem(row, 2, QtWidgets.QTableWidgetItem('{:8.1f}'.format(self.meas.uncertainty.moving_bed_95_user)))

        row = row + 1
        tbl.setItem(row, 0, QtWidgets.QTableWidgetItem(self.tr('Systematic 68%')))
        tbl.item(row, 0).setFlags(QtCore.Qt.ItemIsEnabled)
        tbl.setItem(row, 1, QtWidgets.QTableWidgetItem('{:8.1f}'.format(self.meas.uncertainty.systematic)))
        tbl.item(row, 1).setFlags(QtCore.Qt.ItemIsEnabled)
        if self.meas.uncertainty.cov_95_user is not None:
            tbl.setItem(row, 2, QtWidgets.QTableWidgetItem('{:8.1f}'.format(self.meas.uncertainty.systematic_user)))

        row = row + 1
        tbl.setItem(row, 0, QtWidgets.QTableWidgetItem(self.tr('Estimated 95%')))
        tbl.item(row, 0).setFlags(QtCore.Qt.ItemIsEnabled)
        tbl.item(row, 0).setFont(self.font_bold)
        tbl.setItem(row, 1, QtWidgets.QTableWidgetItem('{:8.1f}'.format(self.meas.uncertainty.total_95)))
        tbl.item(row, 1).setFlags(QtCore.Qt.ItemIsEnabled)
        tbl.item(row, 1).setFont(self.font_bold)
        tbl.setItem(row, 2, QtWidgets.QTableWidgetItem('{:8.1f}'.format(self.meas.uncertainty.total_95_user)))
        tbl.item(row, 2).setFlags(QtCore.Qt.ItemIsEnabled)
        tbl.item(row, 2).setFont(self.font_bold)
        tbl.resizeColumnsToContents()
        tbl.resizeRowsToContents()

        tbl.itemChanged.connect(self.recompute_uncertainty)

    def recompute_uncertainty(self):
        """Recomputes the uncertainty based on user input.
        """
        # Get edited value from table
        with self.wait_cursor():
            new_value = self.table_uncertainty.selectedItems()[0].text()
            if new_value == '':
                new_value = None
            else:
                new_value = float(new_value)

            # Identify uncertainty variable that was edited.
            row_index = self.table_uncertainty.selectedItems()[0].row()
            if row_index == 0:
                self.meas.uncertainty.cov_95_user = new_value
            elif row_index == 1:
                self.meas.uncertainty.invalid_95_user = new_value
            elif row_index == 2:
                self.meas.uncertainty.edges_95_user = new_value
            elif row_index == 3:
                self.meas.uncertainty.extrapolation_95_user = new_value
            elif row_index == 4:
                self.meas.uncertainty.moving_bed_95_user = new_value
            elif row_index == 5:
                self.meas.uncertainty.systematic_user = new_value

            # Compute new uncertainty values
            self.meas.uncertainty.estimate_total_uncertainty()

            # Update table
            if new_value is not None:
                self.table_uncertainty.item(row_index, 2).setText('{:8.1f}'.format(new_value))
            self.table_uncertainty.item(6, 2).setText('{:8.1f}'.format(self.meas.uncertainty.total_95_user))

    def qa_table(self):
        """Create and popluate quality assurance table.
        """
        # Setup table
        tbl = self.table_qa
        header = ['', self.tr('COV %'), '', self.tr('% Q')]
        ncols = len(header)
        nrows = 3
        tbl.setRowCount(nrows)
        tbl.setColumnCount(ncols)
        tbl.setHorizontalHeaderLabels(header)
        tbl.horizontalHeader().setFont(self.font_bold)
        tbl.verticalHeader().hide()
        tbl.setEditTriggers(QtWidgets.QTableWidget.NoEditTriggers)

        # Compute measurement properties
        trans_prop = self.meas.compute_measurement_properties(self.meas)
        discharge = self.meas.mean_discharges(self.meas)

        # Populate table
        row = 0
        # Discharge COV
        tbl.setItem(row, 0, QtWidgets.QTableWidgetItem(self.tr('Q:')))
        tbl.item(row, 0).setFlags(QtCore.Qt.ItemIsEnabled)
        tbl.item(row, 0).setFont(self.font_bold)
        tbl.setItem(row, 1, QtWidgets.QTableWidgetItem('{:5.2f}'.format(self.meas.uncertainty.cov)))
        tbl.item(row, 1).setFlags(QtCore.Qt.ItemIsEnabled)

        # Left and right edge % Q
        tbl.setItem(row, 2, QtWidgets.QTableWidgetItem(self.tr('L/R Edge:')))
        tbl.item(row, 2).setFlags(QtCore.Qt.ItemIsEnabled)
        tbl.item(row, 2).setFont(self.font_bold)
        left = (discharge['left_mean'] / discharge['total_mean']) * 100
        right = (discharge['right_mean'] / discharge['total_mean']) * 100
        tbl.setItem(row, 3, QtWidgets.QTableWidgetItem('{:5.2f} / {:5.2f}'.format(left, right)))
        tbl.item(row, 3).setFlags(QtCore.Qt.ItemIsEnabled)

        row = row + 1
        # Width COV
        tbl.setItem(row, 0, QtWidgets.QTableWidgetItem(self.tr('Width:')))
        tbl.item(row, 0).setFlags(QtCore.Qt.ItemIsEnabled)
        tbl.item(row, 0).setFont(self.font_bold)
        tbl.setItem(row, 1, QtWidgets.QTableWidgetItem('{:5.2f}'.format(trans_prop['width_cov'][-1])))
        tbl.item(row, 1).setFlags(QtCore.Qt.ItemIsEnabled)

        # Invalid cells
        tbl.setItem(row, 2, QtWidgets.QTableWidgetItem(self.tr('Invalid Cells:')))
        tbl.item(row, 2).setFlags(QtCore.Qt.ItemIsEnabled)
        tbl.item(row, 2).setFont(self.font_bold)
        value = (discharge['int_cells_mean'] / discharge['total_mean']) * 100
        tbl.setItem(row, 3, QtWidgets.QTableWidgetItem('{:5.2f}'.format(value)))
        tbl.item(row, 3).setFlags(QtCore.Qt.ItemIsEnabled)

        row = row + 1
        # Area COV
        tbl.setItem(row, 0, QtWidgets.QTableWidgetItem(self.tr('Area:')))
        tbl.item(row, 0).setFlags(QtCore.Qt.ItemIsEnabled)
        tbl.item(row, 0).setFont(self.font_bold)
        tbl.setItem(row, 1, QtWidgets.QTableWidgetItem('{:5.2f}'.format(trans_prop['area_cov'][-1])))
        tbl.item(row, 1).setFlags(QtCore.Qt.ItemIsEnabled)

        # Invalid ensembles
        tbl.setItem(row, 2, QtWidgets.QTableWidgetItem(self.tr('Invalid Ens:')))
        tbl.item(row, 2).setFlags(QtCore.Qt.ItemIsEnabled)
        tbl.item(row, 2).setFont(self.font_bold)
        value = (discharge['int_ensembles_mean'] / discharge['total_mean']) * 100
        tbl.setItem(row, 3, QtWidgets.QTableWidgetItem('{:5.2f}'.format(value)))
        tbl.item(row, 3).setFlags(QtCore.Qt.ItemIsEnabled)

        tbl.resizeColumnsToContents()
        tbl.resizeRowsToContents()

    def select_transect(self, row, column):
        """Update contour and shiptrack plots based on transect selected in main_summary_table.
        """
        # Transect column was selected
        if column == 0 and row > 0:
            with self.wait_cursor():
                # Set all files to normal font
                nrows = len(self.checked_transects_idx)
                for nrow in range(1, nrows+1):
                    self.main_table_summary.item(nrow, 0).setFont(self.font_normal)
                # Set selected file to bold font
                self.main_table_summary.item(row, 0).setFont(self.font_bold)
                # Determine transect selected
                transect_id = self.checked_transects_idx[row-1]
                # Update contour and shiptrack plot
                self.contour_shiptrack(transect_id=transect_id)

    def contour_shiptrack(self, transect_id=0):
        """Generates the color contour and shiptrack plot for the main tab.

        Parameters
        ----------
        transect_id: int
            Index to check transects to identify the transect to be plotted
        """

        # Assign layout to widget to allow auto scaling
        layout = QtWidgets.QVBoxLayout(self.graphics_main_middle)
        # Adjust margins of layout to maximize graphic area
        layout.setContentsMargins(1, 1, 1, 1)

        # Get transect data to be plotted
        transect = self.meas.transects[transect_id]
        # canvas_size = self.middle_canvas.size()
        # dpi = app.screens()[0].physicalDotsPerInch()

        # If figure already exists update it. If not, create it.
        if hasattr(self, 'middle_mpl'):
            self.middle_mpl.fig.clear()
            self.middle_mpl.contour_shiptrack(transect=transect, units=self.units)
        else:
            self.middle_mpl = Qtmpl(self.graphics_main_middle, width=15, height=1, dpi=80)
            self.middle_mpl.contour_shiptrack(transect=transect, units=self.units)
            layout.addWidget(self.middle_mpl)

        # Draw canvas
        self.middle_mpl.draw()

<<<<<<< HEAD
    def extrap_plot(self):
        """Generates the color contour and shiptrack plot for the main tab.
        """

        # Assign layout to widget to allow auto scaling
        layout = QtWidgets.QVBoxLayout(self.graphics_main_extrap)
        # Adjust margins of layout to maximize graphic area
        layout.setContentsMargins(1, 1, 1, 1)

        # canvas_size = self.middle_canvas.size()
        # dpi = app.screens()[0].physicalDotsPerInch()

        # If figure already exists update it. If not, create it.
        if hasattr(self, 'extrap_mpl'):
            self.extrap_mpl.fig.clear()
            self.extrap_mpl.extrap_plot(meas=self.meas)
        else:
            self.extrap_mpl = Qtmpl(self.graphics_main_extrap, width=1, height=4, dpi=80)
            self.extrap_mpl.extrap_plot(meas=self.meas)
            layout.addWidget(self.extrap_mpl)

        # Draw canvas
        self.extrap_mpl.draw()

    def discharge_plot(self):
        """Generates the color contour and shiptrack plot for the main tab.
        """

        # Assign layout to widget to allow auto scaling
        layout = QtWidgets.QVBoxLayout(self.graphics_main_timeseries)
        # Adjust margins of layout to maximize graphic area
        layout.setContentsMargins(1, 1, 1, 1)

        # canvas_size = self.middle_canvas.size()
        # dpi = app.screens()[0].physicalDotsPerInch()

        # If figure already exists update it. If not, create it.
        if hasattr(self, 'discharge_mpl'):
            self.discharge_mpl.fig.clear()
            self.discharge_mpl.discharge_plot(meas=self.meas, checked=self.checked_transects_idx,units=self.units)
        else:
            self.discharge_mpl = Qtmpl(self.graphics_main_timeseries, width=4, height=2, dpi=80)
            self.discharge_mpl.discharge_plot(meas=self.meas, checked=self.checked_transects_idx, units=self.units)
            layout.addWidget(self.discharge_mpl)

        # Draw canvas
        self.discharge_mpl.draw()

    def messages_tab(self):
        """Update messages tab.
        """
        # Initialize local variables
        qa = self.meas.qa
        tbl = self.main_message_table
        tbl.clear()
        main_message_header = [self.tr('Status'), self.tr('Message')]
        qa_check_keys = ['bt_vel', 'compass', 'depths', 'edges', 'extrapolation', 'gga_vel', 'moving_bed', 'system_tst',
                         'temperature', 'transects', 'user', 'vtg_vel', 'w_vel']
        # For each qa check retrieve messages and set tab icon based on the status
        messages = []
        for key in qa_check_keys:
            qa_type = getattr(qa, key)
            if qa_type['messages']:
                for message in qa_type['messages']:
                    messages.append(message)
            self.setIcon(key, qa_type['status'])

        # Sort messages with warning at top
        messages.sort(key=lambda x: x[1])

        # Setup table
        tbl = self.main_message_table
        main_message_header = [self.tr('Status'), self.tr('Message')]
        ncols = len(main_message_header)
        nrows = len(messages)
        tbl.setRowCount(nrows + 1)
        tbl.setColumnCount(ncols)
        tbl.setHorizontalHeaderLabels(main_message_header)
        tbl.horizontalHeader().setFont(self.font_bold)
        tbl.verticalHeader().hide()
        tbl.setEditTriggers(QtWidgets.QTableWidget.NoEditTriggers)
        # tbl.cellClicked.connect(self.select_transect)

        # Populate table
        for row, message in enumerate(messages):
            tbl.setItem(row, 1, QtWidgets.QTableWidgetItem(message[0]))
            if message[1] == 1:
                tbl.item(row, 1).setFont(self.font_bold)
                item_warning = QtWidgets.QTableWidgetItem(self.icon_warning, '')
                tbl.setItem(row, 0, item_warning)
            else:
                item_caution = QtWidgets.QTableWidgetItem(self.icon_caution, '')
                tbl.setItem(row, 0, item_caution)

        tbl.resizeColumnsToContents()
        tbl.resizeRowsToContents()

    def setIcon(self, key, status):
        """Set tab icon based on qa check status.
        """
        # Identify tab name based on key
        if key == 'bt_vel':
            tab = 'tab_bt'
        elif key == 'compass':
            tab = 'tab_compass'
        elif key == 'depths':
            tab = 'tab_depth'
        elif key == 'edges':
            tab = 'tab_edges'
        elif key == 'extrapolation':
            tab = 'tab_extrap'
        elif key == 'gga_vel' or key == 'vtg_vel':
            gga_status = self.meas.qa.gga_vel['status']
            vtg_status = self.meas.qa.vtg_vel['status']
            status = 'good'
            if gga_status == 'caution' or vtg_status == 'caution':
                status = 'caution'
            if gga_status == 'warning' or vtg_status == 'warning':
                status = 'warning'
            tab = 'tab_gps'
        elif key == 'moving_bed':
            tab = 'tab_mbt'
        elif key == 'system_tst':
            tab = 'tab_systest'
        elif key == 'temperature':
            tab = 'tab_tempsal'
        elif key == 'transects' or 'user':
            tab = 'tab_main'
            transects_status = self.meas.qa.transects['status']
            user_status = self.meas.qa.user['status']
            status = 'good'
            if transects_status == 'caution' or user_status == 'caution':
                status = 'caution'
            if transects_status == 'warning' or user_status == 'warning':
                status = 'warning'
        elif key == 'w_vel':
            tab = 'tab_wt'

        # Set appropriate icon
        if status == 'good':
            self.tab_all.setTabIcon(self.tab_all.indexOf(self.tab_all.findChild(QtWidgets.QWidget, tab)),
                                    self.icon_good)
        elif status == 'caution':
            self.tab_all.setTabIcon(self.tab_all.indexOf(self.tab_all.findChild(QtWidgets.QWidget, tab)),
                                    self.icon_caution)
        elif status == 'warning':
            self.tab_all.setTabIcon(self.tab_all.indexOf(self.tab_all.findChild(QtWidgets.QWidget, tab)),
                                    self.icon_warning)
        self.tab_all.setIconSize(QtCore.QSize(15, 15))

    def comments_tab(self):
        """Display comments in comments tab.
        """
        self.display_comments.clear()
        if hasattr(self, 'meas'):
            self.display_comments.moveCursor(QtGui.QTextCursor.Start)
            for comment in self.meas.comments:
                # Display each comment on a new line
                self.display_comments.textCursor().insertText(comment)
                self.display_comments.moveCursor(QtGui.QTextCursor.End)
                self.display_comments.textCursor().insertBlock()

    def setRef2BT(self):
        """Changes the navigation reference to Bottom Track
        """
        with self.wait_cursor():
            settings = Measurement.current_settings(self.meas)
            settings['NavRef'] = 'BT'
            Measurement.apply_settings(self.meas, settings)
            self.update_main()

    def setRef2GGA(self):
        """Changes the navigation reference to GPS GGA
        """
        with self.wait_cursor():
            settings = Measurement.current_settings(self.meas)
            settings['NavRef'] = 'GGA'
            Measurement.apply_settings(self.meas, settings)
            self.update_main()

    def setRef2VTG(self):
        """Changes the navigation reference to GPS VTG
        """
        with self.wait_cursor():
            settings = Measurement.current_settings(self.meas)
            settings['NavRef'] = 'VTG'
            Measurement.apply_settings(self.meas, settings)
            self.update_main()

    def compTracksOn(self):
        with self.wait_cursor():
            settings = Measurement.current_settings(self.meas)
            settings['CompTracks'] = 'On'
            Measurement.apply_settings(self.meas, settings)
            self.update_main()

    def compTracksOff(self):
        with self.wait_cursor():
            settings = Measurement.current_settings(self.meas)
            settings['CompTracks'] = 'Off'
            Measurement.apply_settings(self.meas, settings)
            self.update_main()

    def qrev_options(self):
        """Change options triggered by actionOptions
                """
        # Intialize options dialog
        self.options = Options(self)
        selected_options = self.options.exec_()
        with self.wait_cursor():
            if self.options.rb_english.isChecked():
                if self.units['ID'] == 'SI':
                    self.units = units_conversion(units_id='English')
                    self.update_main()
            else:
                if self.units['ID'] == 'English':
                    self.units = units_conversion(units_id='SI')
                    self.update_main()

            if self.options.rb_All.isChecked():
                self.save_all = True
            else:
                self.save_all = False

            if self.options.cb_stylesheet.isChecked():
                self.save_stylesheet = True
            else:
                self.save_all = False

    @contextmanager
    def wait_cursor(self):
        try:
            QtWidgets.QApplication.setOverrideCursor(QtCore.Qt.WaitCursor)
            yield
        finally:
            QtWidgets.QApplication.restoreOverrideCursor()
=======
    def update_meas(self, meas):

        self.meas = meas
        self.main_summary_table()
        self.uncertainty_table()
        self.qa_table()
        self.contour_shiptrack()

    def set_command_arg(self, param_arg):
        self.command_arg = param_arg

    def handle_command_line_args(self):
        command = self.command_arg.split('=')[0].lower()
        if command == 'trdi' or command == 'trdichecked':
            file_name = arg.split('=')[1]
            meas = Measurement(in_file=file_name, source='TRDI', proc_type='QRev', checked=(command == 'trdichecked'))
            self.update_meas(meas)

    def connect_and_emit_trigger(self):
        while not self.gui_initialized:
            time.sleep(0.2)
        self.handle_args_trigger.connect(window.handle_command_line_args)
        self.handle_args_trigger.emit()

>>>>>>> 84ee86d4

app = QtWidgets.QApplication(sys.argv)
window = QRev()
if len(sys.argv) > 1:
    arg = sys.argv[1]
    window.set_command_arg(arg)
    t = threading.Thread(target=window.connect_and_emit_trigger)
    t.start()
window.show()
app.exec_()
<|MERGE_RESOLUTION|>--- conflicted
+++ resolved
@@ -1,861 +1,854 @@
-import os
-from PyQt5 import QtWidgets, QtCore, QtGui
-from datetime import datetime
-import scipy.io as sio
-# from Classes.stickysettings import StickySettings as SSet
-from PyQt5.QtCore import pyqtSignal, QObject
-
-import UI.QRev_gui as QRev_gui
-import sys
-import threading
-import time
-from UI.selectFile import OpenMeasurementDialog, SaveMeasurementDialog
-from Classes.Measurement import Measurement
-# from Classes.ComputeExtrap import ComputeExtrap
-# from Classes.QComp import QComp
-from Classes.Python2Matlab import Python2Matlab
-# from Classes.CommonDataComp import CommonDataComp
-import matplotlib.pyplot as plt
-import numpy as np
-from matplotlib.backends.backend_qt5agg import FigureCanvasQTAgg as FigureCanvas
-from matplotlib.figure import Figure
-from UI.Qtmpl import Qtmpl
-from MiscLibs.common_functions import units_conversion
-from datetime import datetime
-from UI.Comment import Comment
-from UI.Transects2Use import Transects2Use
-from UI.Options import Options
-from UI.Loading import Loading
-from contextlib import contextmanager
-import time
-
-
-
-class QRev(QtWidgets.QMainWindow, QRev_gui.Ui_MainWindow):
-    handle_args_trigger = pyqtSignal()
-    gui_initialized = False
-    command_arg = ""
-
-    def __init__(self, parent=None):
-        super(QRev, self).__init__(parent)
-        self.settingsFile = 'QRev_Settings'
-        self.units = units_conversion(units_id='English')
-        self.save_all = True
-        # self.settings = SSet(self.settingsFile)
-        self.setupUi(self)
-<<<<<<< HEAD
-        self.actionOpen.triggered.connect(self.selectMeasurement)
-        self.actionSave.triggered.connect(self.saveMeasurement)
-        self.actionComment.triggered.connect(self.addComment)
-        self.actionCheck.triggered.connect(self.selectTransects)
-        self.actionBT.triggered.connect(self.setRef2BT)
-        self.actionGGA.triggered.connect(self.setRef2GGA)
-        self.actionVTG.triggered.connect(self.setRef2VTG)
-        self.actionOFF.triggered.connect(self.compTracksOff)
-        self.actionON.triggered.connect(self.compTracksOn)
-        self.actionOptions.triggered.connect(self.qrev_options)
-
-        self.font_bold = QtGui.QFont()
-        self.font_bold.setBold(True)
-        self.font_normal = QtGui.QFont()
-        self.font_normal.setBold(False)
-
-        self.icon_caution = QtGui.QIcon()
-        self.icon_caution.addPixmap(QtGui.QPixmap(":/images/24x24/Warning.png"), QtGui.QIcon.Normal, QtGui.QIcon.Off)
-
-        self.icon_warning = QtGui.QIcon()
-        self.icon_warning.addPixmap(QtGui.QPixmap(":/images/24x24/Alert.png"), QtGui.QIcon.Normal, QtGui.QIcon.Off)
-
-        self.icon_good = QtGui.QIcon()
-        self.icon_good.addPixmap(QtGui.QPixmap(":/images/24x24/Yes.png"), QtGui.QIcon.Normal, QtGui.QIcon.Off)
-
-        self.icon_allChecked = QtGui.QIcon()
-        self.icon_allChecked.addPixmap(QtGui.QPixmap(":/images/24x24/Apply.png"), QtGui.QIcon.Normal, QtGui.QIcon.Off)
-
-        self.icon_unChecked = QtGui.QIcon()
-        self.icon_unChecked.addPixmap(QtGui.QPixmap(":/images/24x24/Red mark.png"), QtGui.QIcon.Normal, QtGui.QIcon.Off)
-
-        self.actionSave.setDisabled(True)
-        self.actionComment.setDisabled(True)
-        self.actionEDI.setDisabled(True)
-        self.actionCheck.setDisabled(True)
-
-
-        if QtCore.QSysInfo.windowsVersion() == QtCore.QSysInfo.WV_WINDOWS10:
-            self.setStyleSheet(
-                "QHeaderView::section{"
-                "border-top: 0px solid #D8D8D8;"
-                "border-left: 0px solid #D8D8D8;"
-                "border-right: 1px solid #D8D8D8;"
-                "border-bottom: 1px solid #D8D8D8;"
-                "background-color: white;"
-                "padding:4px;"
-                "}"
-                "QTableCornerButton::section{"
-                "border-top: 0px solid #D8D8D8;"
-                "border-left: 0px solid #D8D8D8;"
-                "border-right: 1px solid #D8D8D8;"
-                "border-bottom: 1px solid #D8D8D8;"
-                "background-color: white;"
-                "}")
-
-    def selectMeasurement(self):
-        """Select and load measurement, triggered by actionOpen
-        """
-        # Initialize open measurement dialog
-=======
-        self.actionOpen.triggered.connect(self.select_measurement)
-        self.actionSave.triggered.connect(self.save_measurement)
-        self.gui_initialized = True
-
-    def select_measurement(self):
->>>>>>> 84ee86d4
-        self.select = OpenMeasurementDialog(self)
-        self.select.exec_()
-
-        # Tried this but this didn't work either
-        # self.msg = Loading()
-        # self.select.exec_()
-
-        # This doesn't seem to be working properly
-        with self.wait_cursor():
-            # Load and process measurement based on measurement type
-            if self.select.type == 'SonTek':
-                # Show folder name in GUI header
-
-                # Create measurement object
-                self.meas = Measurement(in_file=self.select.fullName, source='SonTek', proc_type='QRev')
-
-            elif self.select.type == 'TRDI':
-                # Show mmt filename in GUI header
-
-                # Create measurement object
-                self.meas = Measurement(in_file=self.select.fullName[0], source='TRDI', proc_type='QRev', checked=self.select.checked)
-
-                # self.msg.destroy()
-            elif self.select.type == 'QRev':
-                self.meas = Measurement(in_file=self.select.fullName, source='QRev')
-            else:
-                print('Cancel')
-
-            self.actionSave.setEnabled(True)
-            self.actionComment.setEnabled(True)
-            self.update_main()
-
-    def update_main(self):
-        """Update Gui
-        """
-
-        self.actionCheck.setEnabled(True)
-        self.checked_transects_idx = Measurement.checked_transects(self.meas)
-        if len(self.checked_transects_idx) == len(self.meas.transects):
-            self.actionCheck.setIcon(self.icon_allChecked)
-        else:
-            self.actionCheck.setIcon(self.icon_unChecked)
-
-        # Set toolbar navigation indicator
-        font_bold = QtGui.QFont()
-        font_bold.setBold(True)
-        font_bold.setPointSize(11)
-
-        font_normal = QtGui.QFont()
-        font_normal.setBold(False)
-        font_normal.setPointSize(11)
-
-        bt_selected = self.meas.transects[self.checked_transects_idx[0]].boat_vel.selected
-        if bt_selected == 'bt_vel':
-            self.actionBT.setFont(font_bold)
-            self.actionGGA.setFont(font_normal)
-            self.actionVTG.setFont(font_normal)
-        elif bt_selected == 'gga_vel':
-            self.actionBT.setFont(font_normal)
-            self.actionGGA.setFont(font_bold)
-            self.actionVTG.setFont(font_normal)
-        elif bt_selected == 'vtg_vel':
-            self.actionBT.setFont(font_normal)
-            self.actionGGA.setFont(font_normal)
-            self.actionVTG.setFont(font_bold)
-
-        if self.meas.transects[self.checked_transects_idx[0]].boat_vel.composite == 'On':
-            self.actionON.setFont(font_bold)
-            self.actionOFF.setFont(font_normal)
-        else:
-            self.actionON.setFont(font_normal)
-            self.actionOFF.setFont(font_bold)
-
-        self.main_summary_table()
-        self.uncertainty_table()
-        self.qa_table()
-        self.contour_shiptrack(self.checked_transects_idx[0])
-        self.extrap_plot()
-        self.discharge_plot()
-        self.messages_tab()
-        self.comments_tab()
-        print('complete')
-
-<<<<<<< HEAD
-    def saveMeasurement(self):
-        """Save measurement, triggered by actionSave
-        """
-=======
-    def save_measurement(self):
->>>>>>> 84ee86d4
-        # Create default file name
-        save_file = SaveMeasurementDialog()
-
-        # Save data in Matlab format
-        if self.save_all:
-            Python2Matlab.save_matlab_file(self.meas, save_file.full_Name)
-        else:
-            Python2Matlab.save_matlab_file(self.meas, save_file.full_Name, checked=self.checked_transects_idx)
-
-    def addComment(self):
-        """Add comment triggered by actionComment
-        """
-        # Intialize comment dialog
-        self.comment = Comment(self)
-        comment_entered = self.comment.exec_()
-
-        # If comment entered and measurement open, save comment, and update comments tab.
-        if comment_entered:
-            if hasattr(self, 'meas'):
-                self.meas.comments.append(self.comment.text_edit_comment.toPlainText())
-            self.comments_tab()
-
-    def selectTransects(self):
-        self.transects_2_use = Transects2Use(self)
-        transects_selected = self.transects_2_use.exec_()
-        selected_transects = []
-        if transects_selected:
-            with self.wait_cursor():
-                for row in range(self.transects_2_use.tableSelect.rowCount()):
-                    if self.transects_2_use.tableSelect.item(row, 0).checkState() == QtCore.Qt.Checked:
-                        selected_transects.append(row)
-
-                self.checked_transects_idx = selected_transects
-                Measurement.selected_transects_changed(self.meas, self.checked_transects_idx)
-                self.update_main()
-
-    def main_summary_table(self):
-        """Create and populate main summary table.
-        """
-        # Setup table
-        tbl = self.main_table_summary
-        summary_header = [self.tr('Transect'), self.tr('Start'), self.tr('Bank'), self.tr('End'),
-                               self.tr('Duration'), self.tr('Total Q'), self.tr('Top Q'), self.tr('Meas Q'),
-                               self.tr('Bottom Q'), self.tr('Left Q'), self.tr('Right Q')]
-        ncols = len(summary_header)
-        nrows = len(self.checked_transects_idx)
-        tbl.setRowCount(nrows + 1)
-        tbl.setColumnCount(ncols)
-        tbl.setHorizontalHeaderLabels(summary_header)
-        tbl.horizontalHeader().setFont(self.font_bold)
-        tbl.verticalHeader().hide()
-        tbl.setEditTriggers(QtWidgets.QTableWidget.NoEditTriggers)
-        tbl.cellClicked.connect(self.select_transect)
-
-        # Add transect data
-        for row in range(nrows):
-            col = 0
-            transect_id = self.checked_transects_idx[row]
-            # checked = QtWidgets.QTableWidgetItem()
-            # if self.meas.transects[row].checked:
-            #     checked.setCheckState(QtCore.Qt.Checked)
-            # else:
-            #     checked.setCheckState(QtCore.Qt.Unchecked)
-            #
-            # tbl.setItem(row + 1, col, checked)
-            # col += 1
-            tbl.setItem(row + 1, col, QtWidgets.QTableWidgetItem(self.meas.transects[transect_id].file_name[:-4]))
-            tbl.item(row + 1, col).setFlags(QtCore.Qt.ItemIsEnabled)
-            col += 1
-            tbl.setItem(row + 1, col, QtWidgets.QTableWidgetItem(datetime.strftime(datetime.fromtimestamp(
-                self.meas.transects[transect_id].date_time.start_serial_time), '%H:%M:%S')))
-            tbl.item(row + 1, col).setFlags(QtCore.Qt.ItemIsEnabled)
-            col += 1
-            tbl.setItem(row + 1, col, QtWidgets.QTableWidgetItem(self.meas.transects[transect_id].start_edge[0]))
-            tbl.item(row + 1, col).setFlags(QtCore.Qt.ItemIsEnabled)
-            col += 1
-            tbl.setItem(row + 1, col, QtWidgets.QTableWidgetItem(datetime.strftime(datetime.fromtimestamp(
-                self.meas.transects[transect_id].date_time.end_serial_time), '%H:%M:%S')))
-            tbl.item(row + 1, col).setFlags(QtCore.Qt.ItemIsEnabled)
-            col += 1
-            tbl.setItem(row + 1, col, QtWidgets.QTableWidgetItem('{:5.1f}'.format(
-                self.meas.transects[transect_id].date_time.transect_duration_sec)))
-            tbl.item(row + 1, col).setFlags(QtCore.Qt.ItemIsEnabled)
-            col += 1
-            tbl.setItem(row + 1, col, QtWidgets.QTableWidgetItem('{:8.2f}'.format(self.meas.discharge[transect_id].total
-                                                                                  * self.units['Q'])))
-            tbl.item(row + 1, col).setFlags(QtCore.Qt.ItemIsEnabled)
-            col += 1
-            tbl.setItem(row + 1, col, QtWidgets.QTableWidgetItem('{:7.2f}'.format(self.meas.discharge[transect_id].top
-                                                                                  * self.units['Q'])))
-            tbl.item(row + 1, col).setFlags(QtCore.Qt.ItemIsEnabled)
-            col += 1
-            tbl.setItem(row + 1, col, QtWidgets.QTableWidgetItem('{:7.2f}'.format(self.meas.discharge[transect_id].middle
-                                                                                  * self.units['Q'])))
-            tbl.item(row + 1, col).setFlags(QtCore.Qt.ItemIsEnabled)
-            col += 1
-            tbl.setItem(row + 1, col, QtWidgets.QTableWidgetItem('{:7.2f}'.format(self.meas.discharge[transect_id].bottom
-                                                                                  * self.units['Q'])))
-            tbl.item(row + 1, col).setFlags(QtCore.Qt.ItemIsEnabled)
-            col += 1
-            tbl.setItem(row + 1, col, QtWidgets.QTableWidgetItem('{:7.2f}'.format(self.meas.discharge[transect_id].left
-                                                                                  * self.units['Q'])))
-            tbl.item(row + 1, col).setFlags(QtCore.Qt.ItemIsEnabled)
-            col += 1
-            tbl.setItem(row + 1, col, QtWidgets.QTableWidgetItem('{:7.2f}'.format(self.meas.discharge[transect_id].right
-                                                                                  * self.units['Q'])))
-            tbl.item(row + 1, col).setFlags(QtCore.Qt.ItemIsEnabled)
-
-        # Add measurement summaries
-        col = 0
-        tbl.setItem(0, col, QtWidgets.QTableWidgetItem(self.tr('Measurement')))
-        tbl.item(0, col).setFlags(QtCore.Qt.ItemIsEnabled)
-        col += 1
-        tbl.setItem(0, col, QtWidgets.QTableWidgetItem(tbl.item(1, col).text()))
-        tbl.item(0, col).setFlags(QtCore.Qt.ItemIsEnabled)
-        col += 1
-        tbl.setItem(0, col, QtWidgets.QTableWidgetItem(''))
-        tbl.item(0, col).setFlags(QtCore.Qt.ItemIsEnabled)
-        col += 1
-        tbl.setItem(0, col, QtWidgets.QTableWidgetItem(tbl.item(nrows, col).text()))
-        tbl.item(0, col).setFlags(QtCore.Qt.ItemIsEnabled)
-        col += 1
-        tbl.setItem(0, col, QtWidgets.QTableWidgetItem('{:5.1f}'.format(Measurement.measurement_duration(self.meas))))
-        tbl.item(0, col).setFlags(QtCore.Qt.ItemIsEnabled)
-        discharge = Measurement.mean_discharges(self.meas)
-        col += 1
-        tbl.setItem(0, col, QtWidgets.QTableWidgetItem('{:8.2f}'.format(discharge['total_mean'] * self.units['Q'])))
-        tbl.item(0, col).setFlags(QtCore.Qt.ItemIsEnabled)
-        col += 1
-        tbl.setItem(0, col, QtWidgets.QTableWidgetItem('{:7.2f}'.format(discharge['top_mean'] * self.units['Q'])))
-        tbl.item(0, col).setFlags(QtCore.Qt.ItemIsEnabled)
-        col += 1
-        tbl.setItem(0, col, QtWidgets.QTableWidgetItem('{:7.2f}'.format(discharge['mid_mean'] * self.units['Q'])))
-        tbl.item(0, col).setFlags(QtCore.Qt.ItemIsEnabled)
-        col += 1
-        tbl.setItem(0, col, QtWidgets.QTableWidgetItem('{:7.2f}'.format(discharge['bot_mean'] * self.units['Q'])))
-        tbl.item(0, col).setFlags(QtCore.Qt.ItemIsEnabled)
-        col += 1
-        tbl.setItem(0, col, QtWidgets.QTableWidgetItem('{:7.2f}'.format(discharge['left_mean'] * self.units['Q'])))
-        tbl.item(0, col).setFlags(QtCore.Qt.ItemIsEnabled)
-        col += 1
-        tbl.setItem(0, col, QtWidgets.QTableWidgetItem('{:7.2f}'.format(discharge['right_mean'] * self.units['Q'])))
-        tbl.item(0, col).setFlags(QtCore.Qt.ItemIsEnabled)
-        for col in range(ncols):
-            tbl.item(0, col).setFont(self.font_bold)
-
-        tbl.item(1, 0).setFont(self.font_bold)
-
-        tbl.resizeColumnsToContents()
-        tbl.resizeRowsToContents()
-
-    def uncertainty_table(self):
-        """Create and populate uncertainty table.
-        """
-        # Setup table
-        tbl = self.table_uncertainty
-        tbl.clear()
-        col_header = [self.tr('Uncertainty'), self.tr('Auto'), self.tr('  User  ')]
-        ncols = len(col_header)
-        nrows = 7
-        tbl.setRowCount(nrows)
-        tbl.setColumnCount(ncols)
-        tbl.setHorizontalHeaderLabels(col_header)
-        tbl.horizontalHeader().setFont(self.font_bold)
-        tbl.verticalHeader().hide()
-        tbl.itemChanged.connect(self.recompute_uncertainty)
-        tbl.itemChanged.disconnect()
-
-        # Add labels and data
-        row = 0
-        tbl.setItem(row, 0, QtWidgets.QTableWidgetItem('Random 95%'))
-        tbl.item(row, 0).setFlags(QtCore.Qt.ItemIsEnabled)
-        tbl.setItem(row, 1, QtWidgets.QTableWidgetItem('{:8.1f}'.format(self.meas.uncertainty.cov_95)))
-        tbl.item(row, 1).setFlags(QtCore.Qt.ItemIsEnabled)
-        if self.meas.uncertainty.cov_95_user is not None:
-            tbl.setItem(row, 2, QtWidgets.QTableWidgetItem('{:8.1f}'.format(self.meas.uncertainty.cov_95_user)))
-
-        row = row + 1
-        tbl.setItem(row, 0, QtWidgets.QTableWidgetItem(self.tr('Invalid Data 95%')))
-        tbl.item(row, 0).setFlags(QtCore.Qt.ItemIsEnabled)
-        tbl.setItem(row, 1, QtWidgets.QTableWidgetItem('{:8.1f}'.format(self.meas.uncertainty.invalid_95)))
-        tbl.item(row, 1).setFlags(QtCore.Qt.ItemIsEnabled)
-        if self.meas.uncertainty.cov_95_user is not None:
-            tbl.setItem(row, 2, QtWidgets.QTableWidgetItem('{:8.1f}'.format(self.meas.uncertainty.invalid_95_user)))
-
-        row = row + 1
-        tbl.setItem(row, 0, QtWidgets.QTableWidgetItem(self.tr('Edge Q 95%')))
-        tbl.item(row, 0).setFlags(QtCore.Qt.ItemIsEnabled)
-        tbl.setItem(row, 1, QtWidgets.QTableWidgetItem('{:8.1f}'.format(self.meas.uncertainty.edges_95)))
-        tbl.item(row, 1).setFlags(QtCore.Qt.ItemIsEnabled)
-        if self.meas.uncertainty.cov_95_user is not None:
-            tbl.setItem(row, 2, QtWidgets.QTableWidgetItem('{:8.1f}'.format(self.meas.uncertainty.edges_95_user)))
-
-        row = row + 1
-        tbl.setItem(row, 0, QtWidgets.QTableWidgetItem(self.tr('Extrapolation 95%')))
-        tbl.item(row, 0).setFlags(QtCore.Qt.ItemIsEnabled)
-        tbl.setItem(row, 1, QtWidgets.QTableWidgetItem('{:8.1f}'.format(self.meas.uncertainty.extrapolation_95)))
-        tbl.item(row, 1).setFlags(QtCore.Qt.ItemIsEnabled)
-        if self.meas.uncertainty.cov_95_user is not None:
-            tbl.setItem(row, 2, QtWidgets.QTableWidgetItem('{:8.1f}'.format(self.meas.uncertainty.extrapolation_95_user)))
-
-        row = row + 1
-        tbl.setItem(row, 0, QtWidgets.QTableWidgetItem(self.tr('Moving-Bed 95%')))
-        tbl.item(row, 0).setFlags(QtCore.Qt.ItemIsEnabled)
-        tbl.setItem(row, 1, QtWidgets.QTableWidgetItem('{:8.1f}'.format(self.meas.uncertainty.moving_bed_95)))
-        tbl.item(row, 1).setFlags(QtCore.Qt.ItemIsEnabled)
-        if self.meas.uncertainty.cov_95_user is not None:
-            tbl.setItem(row, 2, QtWidgets.QTableWidgetItem('{:8.1f}'.format(self.meas.uncertainty.moving_bed_95_user)))
-
-        row = row + 1
-        tbl.setItem(row, 0, QtWidgets.QTableWidgetItem(self.tr('Systematic 68%')))
-        tbl.item(row, 0).setFlags(QtCore.Qt.ItemIsEnabled)
-        tbl.setItem(row, 1, QtWidgets.QTableWidgetItem('{:8.1f}'.format(self.meas.uncertainty.systematic)))
-        tbl.item(row, 1).setFlags(QtCore.Qt.ItemIsEnabled)
-        if self.meas.uncertainty.cov_95_user is not None:
-            tbl.setItem(row, 2, QtWidgets.QTableWidgetItem('{:8.1f}'.format(self.meas.uncertainty.systematic_user)))
-
-        row = row + 1
-        tbl.setItem(row, 0, QtWidgets.QTableWidgetItem(self.tr('Estimated 95%')))
-        tbl.item(row, 0).setFlags(QtCore.Qt.ItemIsEnabled)
-        tbl.item(row, 0).setFont(self.font_bold)
-        tbl.setItem(row, 1, QtWidgets.QTableWidgetItem('{:8.1f}'.format(self.meas.uncertainty.total_95)))
-        tbl.item(row, 1).setFlags(QtCore.Qt.ItemIsEnabled)
-        tbl.item(row, 1).setFont(self.font_bold)
-        tbl.setItem(row, 2, QtWidgets.QTableWidgetItem('{:8.1f}'.format(self.meas.uncertainty.total_95_user)))
-        tbl.item(row, 2).setFlags(QtCore.Qt.ItemIsEnabled)
-        tbl.item(row, 2).setFont(self.font_bold)
-        tbl.resizeColumnsToContents()
-        tbl.resizeRowsToContents()
-
-        tbl.itemChanged.connect(self.recompute_uncertainty)
-
-    def recompute_uncertainty(self):
-        """Recomputes the uncertainty based on user input.
-        """
-        # Get edited value from table
-        with self.wait_cursor():
-            new_value = self.table_uncertainty.selectedItems()[0].text()
-            if new_value == '':
-                new_value = None
-            else:
-                new_value = float(new_value)
-
-            # Identify uncertainty variable that was edited.
-            row_index = self.table_uncertainty.selectedItems()[0].row()
-            if row_index == 0:
-                self.meas.uncertainty.cov_95_user = new_value
-            elif row_index == 1:
-                self.meas.uncertainty.invalid_95_user = new_value
-            elif row_index == 2:
-                self.meas.uncertainty.edges_95_user = new_value
-            elif row_index == 3:
-                self.meas.uncertainty.extrapolation_95_user = new_value
-            elif row_index == 4:
-                self.meas.uncertainty.moving_bed_95_user = new_value
-            elif row_index == 5:
-                self.meas.uncertainty.systematic_user = new_value
-
-            # Compute new uncertainty values
-            self.meas.uncertainty.estimate_total_uncertainty()
-
-            # Update table
-            if new_value is not None:
-                self.table_uncertainty.item(row_index, 2).setText('{:8.1f}'.format(new_value))
-            self.table_uncertainty.item(6, 2).setText('{:8.1f}'.format(self.meas.uncertainty.total_95_user))
-
-    def qa_table(self):
-        """Create and popluate quality assurance table.
-        """
-        # Setup table
-        tbl = self.table_qa
-        header = ['', self.tr('COV %'), '', self.tr('% Q')]
-        ncols = len(header)
-        nrows = 3
-        tbl.setRowCount(nrows)
-        tbl.setColumnCount(ncols)
-        tbl.setHorizontalHeaderLabels(header)
-        tbl.horizontalHeader().setFont(self.font_bold)
-        tbl.verticalHeader().hide()
-        tbl.setEditTriggers(QtWidgets.QTableWidget.NoEditTriggers)
-
-        # Compute measurement properties
-        trans_prop = self.meas.compute_measurement_properties(self.meas)
-        discharge = self.meas.mean_discharges(self.meas)
-
-        # Populate table
-        row = 0
-        # Discharge COV
-        tbl.setItem(row, 0, QtWidgets.QTableWidgetItem(self.tr('Q:')))
-        tbl.item(row, 0).setFlags(QtCore.Qt.ItemIsEnabled)
-        tbl.item(row, 0).setFont(self.font_bold)
-        tbl.setItem(row, 1, QtWidgets.QTableWidgetItem('{:5.2f}'.format(self.meas.uncertainty.cov)))
-        tbl.item(row, 1).setFlags(QtCore.Qt.ItemIsEnabled)
-
-        # Left and right edge % Q
-        tbl.setItem(row, 2, QtWidgets.QTableWidgetItem(self.tr('L/R Edge:')))
-        tbl.item(row, 2).setFlags(QtCore.Qt.ItemIsEnabled)
-        tbl.item(row, 2).setFont(self.font_bold)
-        left = (discharge['left_mean'] / discharge['total_mean']) * 100
-        right = (discharge['right_mean'] / discharge['total_mean']) * 100
-        tbl.setItem(row, 3, QtWidgets.QTableWidgetItem('{:5.2f} / {:5.2f}'.format(left, right)))
-        tbl.item(row, 3).setFlags(QtCore.Qt.ItemIsEnabled)
-
-        row = row + 1
-        # Width COV
-        tbl.setItem(row, 0, QtWidgets.QTableWidgetItem(self.tr('Width:')))
-        tbl.item(row, 0).setFlags(QtCore.Qt.ItemIsEnabled)
-        tbl.item(row, 0).setFont(self.font_bold)
-        tbl.setItem(row, 1, QtWidgets.QTableWidgetItem('{:5.2f}'.format(trans_prop['width_cov'][-1])))
-        tbl.item(row, 1).setFlags(QtCore.Qt.ItemIsEnabled)
-
-        # Invalid cells
-        tbl.setItem(row, 2, QtWidgets.QTableWidgetItem(self.tr('Invalid Cells:')))
-        tbl.item(row, 2).setFlags(QtCore.Qt.ItemIsEnabled)
-        tbl.item(row, 2).setFont(self.font_bold)
-        value = (discharge['int_cells_mean'] / discharge['total_mean']) * 100
-        tbl.setItem(row, 3, QtWidgets.QTableWidgetItem('{:5.2f}'.format(value)))
-        tbl.item(row, 3).setFlags(QtCore.Qt.ItemIsEnabled)
-
-        row = row + 1
-        # Area COV
-        tbl.setItem(row, 0, QtWidgets.QTableWidgetItem(self.tr('Area:')))
-        tbl.item(row, 0).setFlags(QtCore.Qt.ItemIsEnabled)
-        tbl.item(row, 0).setFont(self.font_bold)
-        tbl.setItem(row, 1, QtWidgets.QTableWidgetItem('{:5.2f}'.format(trans_prop['area_cov'][-1])))
-        tbl.item(row, 1).setFlags(QtCore.Qt.ItemIsEnabled)
-
-        # Invalid ensembles
-        tbl.setItem(row, 2, QtWidgets.QTableWidgetItem(self.tr('Invalid Ens:')))
-        tbl.item(row, 2).setFlags(QtCore.Qt.ItemIsEnabled)
-        tbl.item(row, 2).setFont(self.font_bold)
-        value = (discharge['int_ensembles_mean'] / discharge['total_mean']) * 100
-        tbl.setItem(row, 3, QtWidgets.QTableWidgetItem('{:5.2f}'.format(value)))
-        tbl.item(row, 3).setFlags(QtCore.Qt.ItemIsEnabled)
-
-        tbl.resizeColumnsToContents()
-        tbl.resizeRowsToContents()
-
-    def select_transect(self, row, column):
-        """Update contour and shiptrack plots based on transect selected in main_summary_table.
-        """
-        # Transect column was selected
-        if column == 0 and row > 0:
-            with self.wait_cursor():
-                # Set all files to normal font
-                nrows = len(self.checked_transects_idx)
-                for nrow in range(1, nrows+1):
-                    self.main_table_summary.item(nrow, 0).setFont(self.font_normal)
-                # Set selected file to bold font
-                self.main_table_summary.item(row, 0).setFont(self.font_bold)
-                # Determine transect selected
-                transect_id = self.checked_transects_idx[row-1]
-                # Update contour and shiptrack plot
-                self.contour_shiptrack(transect_id=transect_id)
-
-    def contour_shiptrack(self, transect_id=0):
-        """Generates the color contour and shiptrack plot for the main tab.
-
-        Parameters
-        ----------
-        transect_id: int
-            Index to check transects to identify the transect to be plotted
-        """
-
-        # Assign layout to widget to allow auto scaling
-        layout = QtWidgets.QVBoxLayout(self.graphics_main_middle)
-        # Adjust margins of layout to maximize graphic area
-        layout.setContentsMargins(1, 1, 1, 1)
-
-        # Get transect data to be plotted
-        transect = self.meas.transects[transect_id]
-        # canvas_size = self.middle_canvas.size()
-        # dpi = app.screens()[0].physicalDotsPerInch()
-
-        # If figure already exists update it. If not, create it.
-        if hasattr(self, 'middle_mpl'):
-            self.middle_mpl.fig.clear()
-            self.middle_mpl.contour_shiptrack(transect=transect, units=self.units)
-        else:
-            self.middle_mpl = Qtmpl(self.graphics_main_middle, width=15, height=1, dpi=80)
-            self.middle_mpl.contour_shiptrack(transect=transect, units=self.units)
-            layout.addWidget(self.middle_mpl)
-
-        # Draw canvas
-        self.middle_mpl.draw()
-
-<<<<<<< HEAD
-    def extrap_plot(self):
-        """Generates the color contour and shiptrack plot for the main tab.
-        """
-
-        # Assign layout to widget to allow auto scaling
-        layout = QtWidgets.QVBoxLayout(self.graphics_main_extrap)
-        # Adjust margins of layout to maximize graphic area
-        layout.setContentsMargins(1, 1, 1, 1)
-
-        # canvas_size = self.middle_canvas.size()
-        # dpi = app.screens()[0].physicalDotsPerInch()
-
-        # If figure already exists update it. If not, create it.
-        if hasattr(self, 'extrap_mpl'):
-            self.extrap_mpl.fig.clear()
-            self.extrap_mpl.extrap_plot(meas=self.meas)
-        else:
-            self.extrap_mpl = Qtmpl(self.graphics_main_extrap, width=1, height=4, dpi=80)
-            self.extrap_mpl.extrap_plot(meas=self.meas)
-            layout.addWidget(self.extrap_mpl)
-
-        # Draw canvas
-        self.extrap_mpl.draw()
-
-    def discharge_plot(self):
-        """Generates the color contour and shiptrack plot for the main tab.
-        """
-
-        # Assign layout to widget to allow auto scaling
-        layout = QtWidgets.QVBoxLayout(self.graphics_main_timeseries)
-        # Adjust margins of layout to maximize graphic area
-        layout.setContentsMargins(1, 1, 1, 1)
-
-        # canvas_size = self.middle_canvas.size()
-        # dpi = app.screens()[0].physicalDotsPerInch()
-
-        # If figure already exists update it. If not, create it.
-        if hasattr(self, 'discharge_mpl'):
-            self.discharge_mpl.fig.clear()
-            self.discharge_mpl.discharge_plot(meas=self.meas, checked=self.checked_transects_idx,units=self.units)
-        else:
-            self.discharge_mpl = Qtmpl(self.graphics_main_timeseries, width=4, height=2, dpi=80)
-            self.discharge_mpl.discharge_plot(meas=self.meas, checked=self.checked_transects_idx, units=self.units)
-            layout.addWidget(self.discharge_mpl)
-
-        # Draw canvas
-        self.discharge_mpl.draw()
-
-    def messages_tab(self):
-        """Update messages tab.
-        """
-        # Initialize local variables
-        qa = self.meas.qa
-        tbl = self.main_message_table
-        tbl.clear()
-        main_message_header = [self.tr('Status'), self.tr('Message')]
-        qa_check_keys = ['bt_vel', 'compass', 'depths', 'edges', 'extrapolation', 'gga_vel', 'moving_bed', 'system_tst',
-                         'temperature', 'transects', 'user', 'vtg_vel', 'w_vel']
-        # For each qa check retrieve messages and set tab icon based on the status
-        messages = []
-        for key in qa_check_keys:
-            qa_type = getattr(qa, key)
-            if qa_type['messages']:
-                for message in qa_type['messages']:
-                    messages.append(message)
-            self.setIcon(key, qa_type['status'])
-
-        # Sort messages with warning at top
-        messages.sort(key=lambda x: x[1])
-
-        # Setup table
-        tbl = self.main_message_table
-        main_message_header = [self.tr('Status'), self.tr('Message')]
-        ncols = len(main_message_header)
-        nrows = len(messages)
-        tbl.setRowCount(nrows + 1)
-        tbl.setColumnCount(ncols)
-        tbl.setHorizontalHeaderLabels(main_message_header)
-        tbl.horizontalHeader().setFont(self.font_bold)
-        tbl.verticalHeader().hide()
-        tbl.setEditTriggers(QtWidgets.QTableWidget.NoEditTriggers)
-        # tbl.cellClicked.connect(self.select_transect)
-
-        # Populate table
-        for row, message in enumerate(messages):
-            tbl.setItem(row, 1, QtWidgets.QTableWidgetItem(message[0]))
-            if message[1] == 1:
-                tbl.item(row, 1).setFont(self.font_bold)
-                item_warning = QtWidgets.QTableWidgetItem(self.icon_warning, '')
-                tbl.setItem(row, 0, item_warning)
-            else:
-                item_caution = QtWidgets.QTableWidgetItem(self.icon_caution, '')
-                tbl.setItem(row, 0, item_caution)
-
-        tbl.resizeColumnsToContents()
-        tbl.resizeRowsToContents()
-
-    def setIcon(self, key, status):
-        """Set tab icon based on qa check status.
-        """
-        # Identify tab name based on key
-        if key == 'bt_vel':
-            tab = 'tab_bt'
-        elif key == 'compass':
-            tab = 'tab_compass'
-        elif key == 'depths':
-            tab = 'tab_depth'
-        elif key == 'edges':
-            tab = 'tab_edges'
-        elif key == 'extrapolation':
-            tab = 'tab_extrap'
-        elif key == 'gga_vel' or key == 'vtg_vel':
-            gga_status = self.meas.qa.gga_vel['status']
-            vtg_status = self.meas.qa.vtg_vel['status']
-            status = 'good'
-            if gga_status == 'caution' or vtg_status == 'caution':
-                status = 'caution'
-            if gga_status == 'warning' or vtg_status == 'warning':
-                status = 'warning'
-            tab = 'tab_gps'
-        elif key == 'moving_bed':
-            tab = 'tab_mbt'
-        elif key == 'system_tst':
-            tab = 'tab_systest'
-        elif key == 'temperature':
-            tab = 'tab_tempsal'
-        elif key == 'transects' or 'user':
-            tab = 'tab_main'
-            transects_status = self.meas.qa.transects['status']
-            user_status = self.meas.qa.user['status']
-            status = 'good'
-            if transects_status == 'caution' or user_status == 'caution':
-                status = 'caution'
-            if transects_status == 'warning' or user_status == 'warning':
-                status = 'warning'
-        elif key == 'w_vel':
-            tab = 'tab_wt'
-
-        # Set appropriate icon
-        if status == 'good':
-            self.tab_all.setTabIcon(self.tab_all.indexOf(self.tab_all.findChild(QtWidgets.QWidget, tab)),
-                                    self.icon_good)
-        elif status == 'caution':
-            self.tab_all.setTabIcon(self.tab_all.indexOf(self.tab_all.findChild(QtWidgets.QWidget, tab)),
-                                    self.icon_caution)
-        elif status == 'warning':
-            self.tab_all.setTabIcon(self.tab_all.indexOf(self.tab_all.findChild(QtWidgets.QWidget, tab)),
-                                    self.icon_warning)
-        self.tab_all.setIconSize(QtCore.QSize(15, 15))
-
-    def comments_tab(self):
-        """Display comments in comments tab.
-        """
-        self.display_comments.clear()
-        if hasattr(self, 'meas'):
-            self.display_comments.moveCursor(QtGui.QTextCursor.Start)
-            for comment in self.meas.comments:
-                # Display each comment on a new line
-                self.display_comments.textCursor().insertText(comment)
-                self.display_comments.moveCursor(QtGui.QTextCursor.End)
-                self.display_comments.textCursor().insertBlock()
-
-    def setRef2BT(self):
-        """Changes the navigation reference to Bottom Track
-        """
-        with self.wait_cursor():
-            settings = Measurement.current_settings(self.meas)
-            settings['NavRef'] = 'BT'
-            Measurement.apply_settings(self.meas, settings)
-            self.update_main()
-
-    def setRef2GGA(self):
-        """Changes the navigation reference to GPS GGA
-        """
-        with self.wait_cursor():
-            settings = Measurement.current_settings(self.meas)
-            settings['NavRef'] = 'GGA'
-            Measurement.apply_settings(self.meas, settings)
-            self.update_main()
-
-    def setRef2VTG(self):
-        """Changes the navigation reference to GPS VTG
-        """
-        with self.wait_cursor():
-            settings = Measurement.current_settings(self.meas)
-            settings['NavRef'] = 'VTG'
-            Measurement.apply_settings(self.meas, settings)
-            self.update_main()
-
-    def compTracksOn(self):
-        with self.wait_cursor():
-            settings = Measurement.current_settings(self.meas)
-            settings['CompTracks'] = 'On'
-            Measurement.apply_settings(self.meas, settings)
-            self.update_main()
-
-    def compTracksOff(self):
-        with self.wait_cursor():
-            settings = Measurement.current_settings(self.meas)
-            settings['CompTracks'] = 'Off'
-            Measurement.apply_settings(self.meas, settings)
-            self.update_main()
-
-    def qrev_options(self):
-        """Change options triggered by actionOptions
-                """
-        # Intialize options dialog
-        self.options = Options(self)
-        selected_options = self.options.exec_()
-        with self.wait_cursor():
-            if self.options.rb_english.isChecked():
-                if self.units['ID'] == 'SI':
-                    self.units = units_conversion(units_id='English')
-                    self.update_main()
-            else:
-                if self.units['ID'] == 'English':
-                    self.units = units_conversion(units_id='SI')
-                    self.update_main()
-
-            if self.options.rb_All.isChecked():
-                self.save_all = True
-            else:
-                self.save_all = False
-
-            if self.options.cb_stylesheet.isChecked():
-                self.save_stylesheet = True
-            else:
-                self.save_all = False
-
-    @contextmanager
-    def wait_cursor(self):
-        try:
-            QtWidgets.QApplication.setOverrideCursor(QtCore.Qt.WaitCursor)
-            yield
-        finally:
-            QtWidgets.QApplication.restoreOverrideCursor()
-=======
-    def update_meas(self, meas):
-
-        self.meas = meas
-        self.main_summary_table()
-        self.uncertainty_table()
-        self.qa_table()
-        self.contour_shiptrack()
-
-    def set_command_arg(self, param_arg):
-        self.command_arg = param_arg
-
-    def handle_command_line_args(self):
-        command = self.command_arg.split('=')[0].lower()
-        if command == 'trdi' or command == 'trdichecked':
-            file_name = arg.split('=')[1]
-            meas = Measurement(in_file=file_name, source='TRDI', proc_type='QRev', checked=(command == 'trdichecked'))
-            self.update_meas(meas)
-
-    def connect_and_emit_trigger(self):
-        while not self.gui_initialized:
-            time.sleep(0.2)
-        self.handle_args_trigger.connect(window.handle_command_line_args)
-        self.handle_args_trigger.emit()
-
->>>>>>> 84ee86d4
-
-app = QtWidgets.QApplication(sys.argv)
-window = QRev()
-if len(sys.argv) > 1:
-    arg = sys.argv[1]
-    window.set_command_arg(arg)
-    t = threading.Thread(target=window.connect_and_emit_trigger)
-    t.start()
-window.show()
-app.exec_()
+import os
+from PyQt5 import QtWidgets, QtCore, QtGui
+from datetime import datetime
+import scipy.io as sio
+# from Classes.stickysettings import StickySettings as SSet
+from PyQt5.QtCore import pyqtSignal, QObject
+
+import UI.QRev_gui as QRev_gui
+import sys
+import threading
+import time
+from UI.selectFile import OpenMeasurementDialog, SaveMeasurementDialog
+from Classes.Measurement import Measurement
+# from Classes.ComputeExtrap import ComputeExtrap
+# from Classes.QComp import QComp
+from Classes.Python2Matlab import Python2Matlab
+# from Classes.CommonDataComp import CommonDataComp
+import matplotlib.pyplot as plt
+import numpy as np
+from matplotlib.backends.backend_qt5agg import FigureCanvasQTAgg as FigureCanvas
+from matplotlib.figure import Figure
+from UI.Qtmpl import Qtmpl
+from MiscLibs.common_functions import units_conversion
+from datetime import datetime
+from UI.Comment import Comment
+from UI.Transects2Use import Transects2Use
+from UI.Options import Options
+from UI.Loading import Loading
+from contextlib import contextmanager
+import time
+
+
+
+class QRev(QtWidgets.QMainWindow, QRev_gui.Ui_MainWindow):
+    handle_args_trigger = pyqtSignal()
+    gui_initialized = False
+    command_arg = ""
+
+    def __init__(self, parent=None):
+        super(QRev, self).__init__(parent)
+        self.settingsFile = 'QRev_Settings'
+        self.units = units_conversion(units_id='English')
+        self.save_all = True
+        # self.settings = SSet(self.settingsFile)
+        self.setupUi(self)
+
+        self.actionOpen.triggered.connect(self.selectMeasurement)
+        self.actionSave.triggered.connect(self.saveMeasurement)
+        self.actionComment.triggered.connect(self.addComment)
+        self.actionCheck.triggered.connect(self.selectTransects)
+        self.actionBT.triggered.connect(self.setRef2BT)
+        self.actionGGA.triggered.connect(self.setRef2GGA)
+        self.actionVTG.triggered.connect(self.setRef2VTG)
+        self.actionOFF.triggered.connect(self.compTracksOff)
+        self.actionON.triggered.connect(self.compTracksOn)
+        self.actionOptions.triggered.connect(self.qrev_options)
+
+        self.font_bold = QtGui.QFont()
+        self.font_bold.setBold(True)
+        self.font_normal = QtGui.QFont()
+        self.font_normal.setBold(False)
+
+        self.icon_caution = QtGui.QIcon()
+        self.icon_caution.addPixmap(QtGui.QPixmap(":/images/24x24/Warning.png"), QtGui.QIcon.Normal, QtGui.QIcon.Off)
+
+        self.icon_warning = QtGui.QIcon()
+        self.icon_warning.addPixmap(QtGui.QPixmap(":/images/24x24/Alert.png"), QtGui.QIcon.Normal, QtGui.QIcon.Off)
+
+        self.icon_good = QtGui.QIcon()
+        self.icon_good.addPixmap(QtGui.QPixmap(":/images/24x24/Yes.png"), QtGui.QIcon.Normal, QtGui.QIcon.Off)
+
+        self.icon_allChecked = QtGui.QIcon()
+        self.icon_allChecked.addPixmap(QtGui.QPixmap(":/images/24x24/Apply.png"), QtGui.QIcon.Normal, QtGui.QIcon.Off)
+
+        self.icon_unChecked = QtGui.QIcon()
+        self.icon_unChecked.addPixmap(QtGui.QPixmap(":/images/24x24/Red mark.png"), QtGui.QIcon.Normal, QtGui.QIcon.Off)
+
+        self.actionSave.setDisabled(True)
+        self.actionComment.setDisabled(True)
+        self.actionEDI.setDisabled(True)
+        self.actionCheck.setDisabled(True)
+
+
+        if QtCore.QSysInfo.windowsVersion() == QtCore.QSysInfo.WV_WINDOWS10:
+            self.setStyleSheet(
+                "QHeaderView::section{"
+                "border-top: 0px solid #D8D8D8;"
+                "border-left: 0px solid #D8D8D8;"
+                "border-right: 1px solid #D8D8D8;"
+                "border-bottom: 1px solid #D8D8D8;"
+                "background-color: white;"
+                "padding:4px;"
+                "}"
+                "QTableCornerButton::section{"
+                "border-top: 0px solid #D8D8D8;"
+                "border-left: 0px solid #D8D8D8;"
+                "border-right: 1px solid #D8D8D8;"
+                "border-bottom: 1px solid #D8D8D8;"
+                "background-color: white;"
+                "}")
+
+    def selectMeasurement(self):
+        """Select and load measurement, triggered by actionOpen
+        """
+        # Initialize open measurement dialog
+
+        self.actionOpen.triggered.connect(self.select_measurement)
+        self.actionSave.triggered.connect(self.save_measurement)
+        self.gui_initialized = True
+
+    def select_measurement(self):
+        self.select = OpenMeasurementDialog(self)
+        self.select.exec_()
+
+        # Tried this but this didn't work either
+        # self.msg = Loading()
+        # self.select.exec_()
+
+        # This doesn't seem to be working properly
+        with self.wait_cursor():
+            # Load and process measurement based on measurement type
+            if self.select.type == 'SonTek':
+                # Show folder name in GUI header
+
+                # Create measurement object
+                self.meas = Measurement(in_file=self.select.fullName, source='SonTek', proc_type='QRev')
+
+            elif self.select.type == 'TRDI':
+                # Show mmt filename in GUI header
+
+                # Create measurement object
+                self.meas = Measurement(in_file=self.select.fullName[0], source='TRDI', proc_type='QRev', checked=self.select.checked)
+
+                # self.msg.destroy()
+            elif self.select.type == 'QRev':
+                self.meas = Measurement(in_file=self.select.fullName, source='QRev')
+            else:
+                print('Cancel')
+
+            self.actionSave.setEnabled(True)
+            self.actionComment.setEnabled(True)
+            self.update_main()
+
+    def update_main(self):
+        """Update Gui
+        """
+
+        self.actionCheck.setEnabled(True)
+        self.checked_transects_idx = Measurement.checked_transects(self.meas)
+        if len(self.checked_transects_idx) == len(self.meas.transects):
+            self.actionCheck.setIcon(self.icon_allChecked)
+        else:
+            self.actionCheck.setIcon(self.icon_unChecked)
+
+        # Set toolbar navigation indicator
+        font_bold = QtGui.QFont()
+        font_bold.setBold(True)
+        font_bold.setPointSize(11)
+
+        font_normal = QtGui.QFont()
+        font_normal.setBold(False)
+        font_normal.setPointSize(11)
+
+        bt_selected = self.meas.transects[self.checked_transects_idx[0]].boat_vel.selected
+        if bt_selected == 'bt_vel':
+            self.actionBT.setFont(font_bold)
+            self.actionGGA.setFont(font_normal)
+            self.actionVTG.setFont(font_normal)
+        elif bt_selected == 'gga_vel':
+            self.actionBT.setFont(font_normal)
+            self.actionGGA.setFont(font_bold)
+            self.actionVTG.setFont(font_normal)
+        elif bt_selected == 'vtg_vel':
+            self.actionBT.setFont(font_normal)
+            self.actionGGA.setFont(font_normal)
+            self.actionVTG.setFont(font_bold)
+
+        if self.meas.transects[self.checked_transects_idx[0]].boat_vel.composite == 'On':
+            self.actionON.setFont(font_bold)
+            self.actionOFF.setFont(font_normal)
+        else:
+            self.actionON.setFont(font_normal)
+            self.actionOFF.setFont(font_bold)
+
+        self.main_summary_table()
+        self.uncertainty_table()
+        self.qa_table()
+        self.contour_shiptrack(self.checked_transects_idx[0])
+        self.extrap_plot()
+        self.discharge_plot()
+        self.messages_tab()
+        self.comments_tab()
+        print('complete')
+
+    def saveMeasurement(self):
+        """Save measurement, triggered by actionSave
+        """
+    def save_measurement(self):
+        # Create default file name
+        save_file = SaveMeasurementDialog()
+
+        # Save data in Matlab format
+        if self.save_all:
+            Python2Matlab.save_matlab_file(self.meas, save_file.full_Name)
+        else:
+            Python2Matlab.save_matlab_file(self.meas, save_file.full_Name, checked=self.checked_transects_idx)
+
+    def addComment(self):
+        """Add comment triggered by actionComment
+        """
+        # Intialize comment dialog
+        self.comment = Comment(self)
+        comment_entered = self.comment.exec_()
+
+        # If comment entered and measurement open, save comment, and update comments tab.
+        if comment_entered:
+            if hasattr(self, 'meas'):
+                self.meas.comments.append(self.comment.text_edit_comment.toPlainText())
+            self.comments_tab()
+
+    def selectTransects(self):
+        self.transects_2_use = Transects2Use(self)
+        transects_selected = self.transects_2_use.exec_()
+        selected_transects = []
+        if transects_selected:
+            with self.wait_cursor():
+                for row in range(self.transects_2_use.tableSelect.rowCount()):
+                    if self.transects_2_use.tableSelect.item(row, 0).checkState() == QtCore.Qt.Checked:
+                        selected_transects.append(row)
+
+                self.checked_transects_idx = selected_transects
+                Measurement.selected_transects_changed(self.meas, self.checked_transects_idx)
+                self.update_main()
+
+    def main_summary_table(self):
+        """Create and populate main summary table.
+        """
+        # Setup table
+        tbl = self.main_table_summary
+        summary_header = [self.tr('Transect'), self.tr('Start'), self.tr('Bank'), self.tr('End'),
+                               self.tr('Duration'), self.tr('Total Q'), self.tr('Top Q'), self.tr('Meas Q'),
+                               self.tr('Bottom Q'), self.tr('Left Q'), self.tr('Right Q')]
+        ncols = len(summary_header)
+        nrows = len(self.checked_transects_idx)
+        tbl.setRowCount(nrows + 1)
+        tbl.setColumnCount(ncols)
+        tbl.setHorizontalHeaderLabels(summary_header)
+        tbl.horizontalHeader().setFont(self.font_bold)
+        tbl.verticalHeader().hide()
+        tbl.setEditTriggers(QtWidgets.QTableWidget.NoEditTriggers)
+        tbl.cellClicked.connect(self.select_transect)
+
+        # Add transect data
+        for row in range(nrows):
+            col = 0
+            transect_id = self.checked_transects_idx[row]
+            # checked = QtWidgets.QTableWidgetItem()
+            # if self.meas.transects[row].checked:
+            #     checked.setCheckState(QtCore.Qt.Checked)
+            # else:
+            #     checked.setCheckState(QtCore.Qt.Unchecked)
+            #
+            # tbl.setItem(row + 1, col, checked)
+            # col += 1
+            tbl.setItem(row + 1, col, QtWidgets.QTableWidgetItem(self.meas.transects[transect_id].file_name[:-4]))
+            tbl.item(row + 1, col).setFlags(QtCore.Qt.ItemIsEnabled)
+            col += 1
+            tbl.setItem(row + 1, col, QtWidgets.QTableWidgetItem(datetime.strftime(datetime.fromtimestamp(
+                self.meas.transects[transect_id].date_time.start_serial_time), '%H:%M:%S')))
+            tbl.item(row + 1, col).setFlags(QtCore.Qt.ItemIsEnabled)
+            col += 1
+            tbl.setItem(row + 1, col, QtWidgets.QTableWidgetItem(self.meas.transects[transect_id].start_edge[0]))
+            tbl.item(row + 1, col).setFlags(QtCore.Qt.ItemIsEnabled)
+            col += 1
+            tbl.setItem(row + 1, col, QtWidgets.QTableWidgetItem(datetime.strftime(datetime.fromtimestamp(
+                self.meas.transects[transect_id].date_time.end_serial_time), '%H:%M:%S')))
+            tbl.item(row + 1, col).setFlags(QtCore.Qt.ItemIsEnabled)
+            col += 1
+            tbl.setItem(row + 1, col, QtWidgets.QTableWidgetItem('{:5.1f}'.format(
+                self.meas.transects[transect_id].date_time.transect_duration_sec)))
+            tbl.item(row + 1, col).setFlags(QtCore.Qt.ItemIsEnabled)
+            col += 1
+            tbl.setItem(row + 1, col, QtWidgets.QTableWidgetItem('{:8.2f}'.format(self.meas.discharge[transect_id].total
+                                                                                  * self.units['Q'])))
+            tbl.item(row + 1, col).setFlags(QtCore.Qt.ItemIsEnabled)
+            col += 1
+            tbl.setItem(row + 1, col, QtWidgets.QTableWidgetItem('{:7.2f}'.format(self.meas.discharge[transect_id].top
+                                                                                  * self.units['Q'])))
+            tbl.item(row + 1, col).setFlags(QtCore.Qt.ItemIsEnabled)
+            col += 1
+            tbl.setItem(row + 1, col, QtWidgets.QTableWidgetItem('{:7.2f}'.format(self.meas.discharge[transect_id].middle
+                                                                                  * self.units['Q'])))
+            tbl.item(row + 1, col).setFlags(QtCore.Qt.ItemIsEnabled)
+            col += 1
+            tbl.setItem(row + 1, col, QtWidgets.QTableWidgetItem('{:7.2f}'.format(self.meas.discharge[transect_id].bottom
+                                                                                  * self.units['Q'])))
+            tbl.item(row + 1, col).setFlags(QtCore.Qt.ItemIsEnabled)
+            col += 1
+            tbl.setItem(row + 1, col, QtWidgets.QTableWidgetItem('{:7.2f}'.format(self.meas.discharge[transect_id].left
+                                                                                  * self.units['Q'])))
+            tbl.item(row + 1, col).setFlags(QtCore.Qt.ItemIsEnabled)
+            col += 1
+            tbl.setItem(row + 1, col, QtWidgets.QTableWidgetItem('{:7.2f}'.format(self.meas.discharge[transect_id].right
+                                                                                  * self.units['Q'])))
+            tbl.item(row + 1, col).setFlags(QtCore.Qt.ItemIsEnabled)
+
+        # Add measurement summaries
+        col = 0
+        tbl.setItem(0, col, QtWidgets.QTableWidgetItem(self.tr('Measurement')))
+        tbl.item(0, col).setFlags(QtCore.Qt.ItemIsEnabled)
+        col += 1
+        tbl.setItem(0, col, QtWidgets.QTableWidgetItem(tbl.item(1, col).text()))
+        tbl.item(0, col).setFlags(QtCore.Qt.ItemIsEnabled)
+        col += 1
+        tbl.setItem(0, col, QtWidgets.QTableWidgetItem(''))
+        tbl.item(0, col).setFlags(QtCore.Qt.ItemIsEnabled)
+        col += 1
+        tbl.setItem(0, col, QtWidgets.QTableWidgetItem(tbl.item(nrows, col).text()))
+        tbl.item(0, col).setFlags(QtCore.Qt.ItemIsEnabled)
+        col += 1
+        tbl.setItem(0, col, QtWidgets.QTableWidgetItem('{:5.1f}'.format(Measurement.measurement_duration(self.meas))))
+        tbl.item(0, col).setFlags(QtCore.Qt.ItemIsEnabled)
+        discharge = Measurement.mean_discharges(self.meas)
+        col += 1
+        tbl.setItem(0, col, QtWidgets.QTableWidgetItem('{:8.2f}'.format(discharge['total_mean'] * self.units['Q'])))
+        tbl.item(0, col).setFlags(QtCore.Qt.ItemIsEnabled)
+        col += 1
+        tbl.setItem(0, col, QtWidgets.QTableWidgetItem('{:7.2f}'.format(discharge['top_mean'] * self.units['Q'])))
+        tbl.item(0, col).setFlags(QtCore.Qt.ItemIsEnabled)
+        col += 1
+        tbl.setItem(0, col, QtWidgets.QTableWidgetItem('{:7.2f}'.format(discharge['mid_mean'] * self.units['Q'])))
+        tbl.item(0, col).setFlags(QtCore.Qt.ItemIsEnabled)
+        col += 1
+        tbl.setItem(0, col, QtWidgets.QTableWidgetItem('{:7.2f}'.format(discharge['bot_mean'] * self.units['Q'])))
+        tbl.item(0, col).setFlags(QtCore.Qt.ItemIsEnabled)
+        col += 1
+        tbl.setItem(0, col, QtWidgets.QTableWidgetItem('{:7.2f}'.format(discharge['left_mean'] * self.units['Q'])))
+        tbl.item(0, col).setFlags(QtCore.Qt.ItemIsEnabled)
+        col += 1
+        tbl.setItem(0, col, QtWidgets.QTableWidgetItem('{:7.2f}'.format(discharge['right_mean'] * self.units['Q'])))
+        tbl.item(0, col).setFlags(QtCore.Qt.ItemIsEnabled)
+        for col in range(ncols):
+            tbl.item(0, col).setFont(self.font_bold)
+
+        tbl.item(1, 0).setFont(self.font_bold)
+
+        tbl.resizeColumnsToContents()
+        tbl.resizeRowsToContents()
+
+    def uncertainty_table(self):
+        """Create and populate uncertainty table.
+        """
+        # Setup table
+        tbl = self.table_uncertainty
+        tbl.clear()
+        col_header = [self.tr('Uncertainty'), self.tr('Auto'), self.tr('  User  ')]
+        ncols = len(col_header)
+        nrows = 7
+        tbl.setRowCount(nrows)
+        tbl.setColumnCount(ncols)
+        tbl.setHorizontalHeaderLabels(col_header)
+        tbl.horizontalHeader().setFont(self.font_bold)
+        tbl.verticalHeader().hide()
+        tbl.itemChanged.connect(self.recompute_uncertainty)
+        tbl.itemChanged.disconnect()
+
+        # Add labels and data
+        row = 0
+        tbl.setItem(row, 0, QtWidgets.QTableWidgetItem('Random 95%'))
+        tbl.item(row, 0).setFlags(QtCore.Qt.ItemIsEnabled)
+        tbl.setItem(row, 1, QtWidgets.QTableWidgetItem('{:8.1f}'.format(self.meas.uncertainty.cov_95)))
+        tbl.item(row, 1).setFlags(QtCore.Qt.ItemIsEnabled)
+        if self.meas.uncertainty.cov_95_user is not None:
+            tbl.setItem(row, 2, QtWidgets.QTableWidgetItem('{:8.1f}'.format(self.meas.uncertainty.cov_95_user)))
+
+        row = row + 1
+        tbl.setItem(row, 0, QtWidgets.QTableWidgetItem(self.tr('Invalid Data 95%')))
+        tbl.item(row, 0).setFlags(QtCore.Qt.ItemIsEnabled)
+        tbl.setItem(row, 1, QtWidgets.QTableWidgetItem('{:8.1f}'.format(self.meas.uncertainty.invalid_95)))
+        tbl.item(row, 1).setFlags(QtCore.Qt.ItemIsEnabled)
+        if self.meas.uncertainty.cov_95_user is not None:
+            tbl.setItem(row, 2, QtWidgets.QTableWidgetItem('{:8.1f}'.format(self.meas.uncertainty.invalid_95_user)))
+
+        row = row + 1
+        tbl.setItem(row, 0, QtWidgets.QTableWidgetItem(self.tr('Edge Q 95%')))
+        tbl.item(row, 0).setFlags(QtCore.Qt.ItemIsEnabled)
+        tbl.setItem(row, 1, QtWidgets.QTableWidgetItem('{:8.1f}'.format(self.meas.uncertainty.edges_95)))
+        tbl.item(row, 1).setFlags(QtCore.Qt.ItemIsEnabled)
+        if self.meas.uncertainty.cov_95_user is not None:
+            tbl.setItem(row, 2, QtWidgets.QTableWidgetItem('{:8.1f}'.format(self.meas.uncertainty.edges_95_user)))
+
+        row = row + 1
+        tbl.setItem(row, 0, QtWidgets.QTableWidgetItem(self.tr('Extrapolation 95%')))
+        tbl.item(row, 0).setFlags(QtCore.Qt.ItemIsEnabled)
+        tbl.setItem(row, 1, QtWidgets.QTableWidgetItem('{:8.1f}'.format(self.meas.uncertainty.extrapolation_95)))
+        tbl.item(row, 1).setFlags(QtCore.Qt.ItemIsEnabled)
+        if self.meas.uncertainty.cov_95_user is not None:
+            tbl.setItem(row, 2, QtWidgets.QTableWidgetItem('{:8.1f}'.format(self.meas.uncertainty.extrapolation_95_user)))
+
+        row = row + 1
+        tbl.setItem(row, 0, QtWidgets.QTableWidgetItem(self.tr('Moving-Bed 95%')))
+        tbl.item(row, 0).setFlags(QtCore.Qt.ItemIsEnabled)
+        tbl.setItem(row, 1, QtWidgets.QTableWidgetItem('{:8.1f}'.format(self.meas.uncertainty.moving_bed_95)))
+        tbl.item(row, 1).setFlags(QtCore.Qt.ItemIsEnabled)
+        if self.meas.uncertainty.cov_95_user is not None:
+            tbl.setItem(row, 2, QtWidgets.QTableWidgetItem('{:8.1f}'.format(self.meas.uncertainty.moving_bed_95_user)))
+
+        row = row + 1
+        tbl.setItem(row, 0, QtWidgets.QTableWidgetItem(self.tr('Systematic 68%')))
+        tbl.item(row, 0).setFlags(QtCore.Qt.ItemIsEnabled)
+        tbl.setItem(row, 1, QtWidgets.QTableWidgetItem('{:8.1f}'.format(self.meas.uncertainty.systematic)))
+        tbl.item(row, 1).setFlags(QtCore.Qt.ItemIsEnabled)
+        if self.meas.uncertainty.cov_95_user is not None:
+            tbl.setItem(row, 2, QtWidgets.QTableWidgetItem('{:8.1f}'.format(self.meas.uncertainty.systematic_user)))
+
+        row = row + 1
+        tbl.setItem(row, 0, QtWidgets.QTableWidgetItem(self.tr('Estimated 95%')))
+        tbl.item(row, 0).setFlags(QtCore.Qt.ItemIsEnabled)
+        tbl.item(row, 0).setFont(self.font_bold)
+        tbl.setItem(row, 1, QtWidgets.QTableWidgetItem('{:8.1f}'.format(self.meas.uncertainty.total_95)))
+        tbl.item(row, 1).setFlags(QtCore.Qt.ItemIsEnabled)
+        tbl.item(row, 1).setFont(self.font_bold)
+        tbl.setItem(row, 2, QtWidgets.QTableWidgetItem('{:8.1f}'.format(self.meas.uncertainty.total_95_user)))
+        tbl.item(row, 2).setFlags(QtCore.Qt.ItemIsEnabled)
+        tbl.item(row, 2).setFont(self.font_bold)
+        tbl.resizeColumnsToContents()
+        tbl.resizeRowsToContents()
+
+        tbl.itemChanged.connect(self.recompute_uncertainty)
+
+    def recompute_uncertainty(self):
+        """Recomputes the uncertainty based on user input.
+        """
+        # Get edited value from table
+        with self.wait_cursor():
+            new_value = self.table_uncertainty.selectedItems()[0].text()
+            if new_value == '':
+                new_value = None
+            else:
+                new_value = float(new_value)
+
+            # Identify uncertainty variable that was edited.
+            row_index = self.table_uncertainty.selectedItems()[0].row()
+            if row_index == 0:
+                self.meas.uncertainty.cov_95_user = new_value
+            elif row_index == 1:
+                self.meas.uncertainty.invalid_95_user = new_value
+            elif row_index == 2:
+                self.meas.uncertainty.edges_95_user = new_value
+            elif row_index == 3:
+                self.meas.uncertainty.extrapolation_95_user = new_value
+            elif row_index == 4:
+                self.meas.uncertainty.moving_bed_95_user = new_value
+            elif row_index == 5:
+                self.meas.uncertainty.systematic_user = new_value
+
+            # Compute new uncertainty values
+            self.meas.uncertainty.estimate_total_uncertainty()
+
+            # Update table
+            if new_value is not None:
+                self.table_uncertainty.item(row_index, 2).setText('{:8.1f}'.format(new_value))
+            self.table_uncertainty.item(6, 2).setText('{:8.1f}'.format(self.meas.uncertainty.total_95_user))
+
+    def qa_table(self):
+        """Create and popluate quality assurance table.
+        """
+        # Setup table
+        tbl = self.table_qa
+        header = ['', self.tr('COV %'), '', self.tr('% Q')]
+        ncols = len(header)
+        nrows = 3
+        tbl.setRowCount(nrows)
+        tbl.setColumnCount(ncols)
+        tbl.setHorizontalHeaderLabels(header)
+        tbl.horizontalHeader().setFont(self.font_bold)
+        tbl.verticalHeader().hide()
+        tbl.setEditTriggers(QtWidgets.QTableWidget.NoEditTriggers)
+
+        # Compute measurement properties
+        trans_prop = self.meas.compute_measurement_properties(self.meas)
+        discharge = self.meas.mean_discharges(self.meas)
+
+        # Populate table
+        row = 0
+        # Discharge COV
+        tbl.setItem(row, 0, QtWidgets.QTableWidgetItem(self.tr('Q:')))
+        tbl.item(row, 0).setFlags(QtCore.Qt.ItemIsEnabled)
+        tbl.item(row, 0).setFont(self.font_bold)
+        tbl.setItem(row, 1, QtWidgets.QTableWidgetItem('{:5.2f}'.format(self.meas.uncertainty.cov)))
+        tbl.item(row, 1).setFlags(QtCore.Qt.ItemIsEnabled)
+
+        # Left and right edge % Q
+        tbl.setItem(row, 2, QtWidgets.QTableWidgetItem(self.tr('L/R Edge:')))
+        tbl.item(row, 2).setFlags(QtCore.Qt.ItemIsEnabled)
+        tbl.item(row, 2).setFont(self.font_bold)
+        left = (discharge['left_mean'] / discharge['total_mean']) * 100
+        right = (discharge['right_mean'] / discharge['total_mean']) * 100
+        tbl.setItem(row, 3, QtWidgets.QTableWidgetItem('{:5.2f} / {:5.2f}'.format(left, right)))
+        tbl.item(row, 3).setFlags(QtCore.Qt.ItemIsEnabled)
+
+        row = row + 1
+        # Width COV
+        tbl.setItem(row, 0, QtWidgets.QTableWidgetItem(self.tr('Width:')))
+        tbl.item(row, 0).setFlags(QtCore.Qt.ItemIsEnabled)
+        tbl.item(row, 0).setFont(self.font_bold)
+        tbl.setItem(row, 1, QtWidgets.QTableWidgetItem('{:5.2f}'.format(trans_prop['width_cov'][-1])))
+        tbl.item(row, 1).setFlags(QtCore.Qt.ItemIsEnabled)
+
+        # Invalid cells
+        tbl.setItem(row, 2, QtWidgets.QTableWidgetItem(self.tr('Invalid Cells:')))
+        tbl.item(row, 2).setFlags(QtCore.Qt.ItemIsEnabled)
+        tbl.item(row, 2).setFont(self.font_bold)
+        value = (discharge['int_cells_mean'] / discharge['total_mean']) * 100
+        tbl.setItem(row, 3, QtWidgets.QTableWidgetItem('{:5.2f}'.format(value)))
+        tbl.item(row, 3).setFlags(QtCore.Qt.ItemIsEnabled)
+
+        row = row + 1
+        # Area COV
+        tbl.setItem(row, 0, QtWidgets.QTableWidgetItem(self.tr('Area:')))
+        tbl.item(row, 0).setFlags(QtCore.Qt.ItemIsEnabled)
+        tbl.item(row, 0).setFont(self.font_bold)
+        tbl.setItem(row, 1, QtWidgets.QTableWidgetItem('{:5.2f}'.format(trans_prop['area_cov'][-1])))
+        tbl.item(row, 1).setFlags(QtCore.Qt.ItemIsEnabled)
+
+        # Invalid ensembles
+        tbl.setItem(row, 2, QtWidgets.QTableWidgetItem(self.tr('Invalid Ens:')))
+        tbl.item(row, 2).setFlags(QtCore.Qt.ItemIsEnabled)
+        tbl.item(row, 2).setFont(self.font_bold)
+        value = (discharge['int_ensembles_mean'] / discharge['total_mean']) * 100
+        tbl.setItem(row, 3, QtWidgets.QTableWidgetItem('{:5.2f}'.format(value)))
+        tbl.item(row, 3).setFlags(QtCore.Qt.ItemIsEnabled)
+
+        tbl.resizeColumnsToContents()
+        tbl.resizeRowsToContents()
+
+    def select_transect(self, row, column):
+        """Update contour and shiptrack plots based on transect selected in main_summary_table.
+        """
+        # Transect column was selected
+        if column == 0 and row > 0:
+            with self.wait_cursor():
+                # Set all files to normal font
+                nrows = len(self.checked_transects_idx)
+                for nrow in range(1, nrows+1):
+                    self.main_table_summary.item(nrow, 0).setFont(self.font_normal)
+                # Set selected file to bold font
+                self.main_table_summary.item(row, 0).setFont(self.font_bold)
+                # Determine transect selected
+                transect_id = self.checked_transects_idx[row-1]
+                # Update contour and shiptrack plot
+                self.contour_shiptrack(transect_id=transect_id)
+
+    def contour_shiptrack(self, transect_id=0):
+        """Generates the color contour and shiptrack plot for the main tab.
+
+        Parameters
+        ----------
+        transect_id: int
+            Index to check transects to identify the transect to be plotted
+        """
+
+        # Assign layout to widget to allow auto scaling
+        layout = QtWidgets.QVBoxLayout(self.graphics_main_middle)
+        # Adjust margins of layout to maximize graphic area
+        layout.setContentsMargins(1, 1, 1, 1)
+
+        # Get transect data to be plotted
+        transect = self.meas.transects[transect_id]
+        # canvas_size = self.middle_canvas.size()
+        # dpi = app.screens()[0].physicalDotsPerInch()
+
+        # If figure already exists update it. If not, create it.
+        if hasattr(self, 'middle_mpl'):
+            self.middle_mpl.fig.clear()
+            self.middle_mpl.contour_shiptrack(transect=transect, units=self.units)
+        else:
+            self.middle_mpl = Qtmpl(self.graphics_main_middle, width=15, height=1, dpi=80)
+            self.middle_mpl.contour_shiptrack(transect=transect, units=self.units)
+            layout.addWidget(self.middle_mpl)
+
+        # Draw canvas
+        self.middle_mpl.draw()
+
+    def extrap_plot(self):
+        """Generates the color contour and shiptrack plot for the main tab.
+        """
+
+        # Assign layout to widget to allow auto scaling
+        layout = QtWidgets.QVBoxLayout(self.graphics_main_extrap)
+        # Adjust margins of layout to maximize graphic area
+        layout.setContentsMargins(1, 1, 1, 1)
+
+        # canvas_size = self.middle_canvas.size()
+        # dpi = app.screens()[0].physicalDotsPerInch()
+
+        # If figure already exists update it. If not, create it.
+        if hasattr(self, 'extrap_mpl'):
+            self.extrap_mpl.fig.clear()
+            self.extrap_mpl.extrap_plot(meas=self.meas)
+        else:
+            self.extrap_mpl = Qtmpl(self.graphics_main_extrap, width=1, height=4, dpi=80)
+            self.extrap_mpl.extrap_plot(meas=self.meas)
+            layout.addWidget(self.extrap_mpl)
+
+        # Draw canvas
+        self.extrap_mpl.draw()
+
+    def discharge_plot(self):
+        """Generates the color contour and shiptrack plot for the main tab.
+        """
+
+        # Assign layout to widget to allow auto scaling
+        layout = QtWidgets.QVBoxLayout(self.graphics_main_timeseries)
+        # Adjust margins of layout to maximize graphic area
+        layout.setContentsMargins(1, 1, 1, 1)
+
+        # canvas_size = self.middle_canvas.size()
+        # dpi = app.screens()[0].physicalDotsPerInch()
+
+        # If figure already exists update it. If not, create it.
+        if hasattr(self, 'discharge_mpl'):
+            self.discharge_mpl.fig.clear()
+            self.discharge_mpl.discharge_plot(meas=self.meas, checked=self.checked_transects_idx,units=self.units)
+        else:
+            self.discharge_mpl = Qtmpl(self.graphics_main_timeseries, width=4, height=2, dpi=80)
+            self.discharge_mpl.discharge_plot(meas=self.meas, checked=self.checked_transects_idx, units=self.units)
+            layout.addWidget(self.discharge_mpl)
+
+        # Draw canvas
+        self.discharge_mpl.draw()
+
+    def messages_tab(self):
+        """Update messages tab.
+        """
+        # Initialize local variables
+        qa = self.meas.qa
+        tbl = self.main_message_table
+        tbl.clear()
+        main_message_header = [self.tr('Status'), self.tr('Message')]
+        qa_check_keys = ['bt_vel', 'compass', 'depths', 'edges', 'extrapolation', 'gga_vel', 'moving_bed', 'system_tst',
+                         'temperature', 'transects', 'user', 'vtg_vel', 'w_vel']
+        # For each qa check retrieve messages and set tab icon based on the status
+        messages = []
+        for key in qa_check_keys:
+            qa_type = getattr(qa, key)
+            if qa_type['messages']:
+                for message in qa_type['messages']:
+                    messages.append(message)
+            self.setIcon(key, qa_type['status'])
+
+        # Sort messages with warning at top
+        messages.sort(key=lambda x: x[1])
+
+        # Setup table
+        tbl = self.main_message_table
+        main_message_header = [self.tr('Status'), self.tr('Message')]
+        ncols = len(main_message_header)
+        nrows = len(messages)
+        tbl.setRowCount(nrows + 1)
+        tbl.setColumnCount(ncols)
+        tbl.setHorizontalHeaderLabels(main_message_header)
+        tbl.horizontalHeader().setFont(self.font_bold)
+        tbl.verticalHeader().hide()
+        tbl.setEditTriggers(QtWidgets.QTableWidget.NoEditTriggers)
+        # tbl.cellClicked.connect(self.select_transect)
+
+        # Populate table
+        for row, message in enumerate(messages):
+            tbl.setItem(row, 1, QtWidgets.QTableWidgetItem(message[0]))
+            if message[1] == 1:
+                tbl.item(row, 1).setFont(self.font_bold)
+                item_warning = QtWidgets.QTableWidgetItem(self.icon_warning, '')
+                tbl.setItem(row, 0, item_warning)
+            else:
+                item_caution = QtWidgets.QTableWidgetItem(self.icon_caution, '')
+                tbl.setItem(row, 0, item_caution)
+
+        tbl.resizeColumnsToContents()
+        tbl.resizeRowsToContents()
+
+    def setIcon(self, key, status):
+        """Set tab icon based on qa check status.
+        """
+        # Identify tab name based on key
+        if key == 'bt_vel':
+            tab = 'tab_bt'
+        elif key == 'compass':
+            tab = 'tab_compass'
+        elif key == 'depths':
+            tab = 'tab_depth'
+        elif key == 'edges':
+            tab = 'tab_edges'
+        elif key == 'extrapolation':
+            tab = 'tab_extrap'
+        elif key == 'gga_vel' or key == 'vtg_vel':
+            gga_status = self.meas.qa.gga_vel['status']
+            vtg_status = self.meas.qa.vtg_vel['status']
+            status = 'good'
+            if gga_status == 'caution' or vtg_status == 'caution':
+                status = 'caution'
+            if gga_status == 'warning' or vtg_status == 'warning':
+                status = 'warning'
+            tab = 'tab_gps'
+        elif key == 'moving_bed':
+            tab = 'tab_mbt'
+        elif key == 'system_tst':
+            tab = 'tab_systest'
+        elif key == 'temperature':
+            tab = 'tab_tempsal'
+        elif key == 'transects' or 'user':
+            tab = 'tab_main'
+            transects_status = self.meas.qa.transects['status']
+            user_status = self.meas.qa.user['status']
+            status = 'good'
+            if transects_status == 'caution' or user_status == 'caution':
+                status = 'caution'
+            if transects_status == 'warning' or user_status == 'warning':
+                status = 'warning'
+        elif key == 'w_vel':
+            tab = 'tab_wt'
+
+        # Set appropriate icon
+        if status == 'good':
+            self.tab_all.setTabIcon(self.tab_all.indexOf(self.tab_all.findChild(QtWidgets.QWidget, tab)),
+                                    self.icon_good)
+        elif status == 'caution':
+            self.tab_all.setTabIcon(self.tab_all.indexOf(self.tab_all.findChild(QtWidgets.QWidget, tab)),
+                                    self.icon_caution)
+        elif status == 'warning':
+            self.tab_all.setTabIcon(self.tab_all.indexOf(self.tab_all.findChild(QtWidgets.QWidget, tab)),
+                                    self.icon_warning)
+        self.tab_all.setIconSize(QtCore.QSize(15, 15))
+
+    def comments_tab(self):
+        """Display comments in comments tab.
+        """
+        self.display_comments.clear()
+        if hasattr(self, 'meas'):
+            self.display_comments.moveCursor(QtGui.QTextCursor.Start)
+            for comment in self.meas.comments:
+                # Display each comment on a new line
+                self.display_comments.textCursor().insertText(comment)
+                self.display_comments.moveCursor(QtGui.QTextCursor.End)
+                self.display_comments.textCursor().insertBlock()
+
+    def setRef2BT(self):
+        """Changes the navigation reference to Bottom Track
+        """
+        with self.wait_cursor():
+            settings = Measurement.current_settings(self.meas)
+            settings['NavRef'] = 'BT'
+            Measurement.apply_settings(self.meas, settings)
+            self.update_main()
+
+    def setRef2GGA(self):
+        """Changes the navigation reference to GPS GGA
+        """
+        with self.wait_cursor():
+            settings = Measurement.current_settings(self.meas)
+            settings['NavRef'] = 'GGA'
+            Measurement.apply_settings(self.meas, settings)
+            self.update_main()
+
+    def setRef2VTG(self):
+        """Changes the navigation reference to GPS VTG
+        """
+        with self.wait_cursor():
+            settings = Measurement.current_settings(self.meas)
+            settings['NavRef'] = 'VTG'
+            Measurement.apply_settings(self.meas, settings)
+            self.update_main()
+
+    def compTracksOn(self):
+        with self.wait_cursor():
+            settings = Measurement.current_settings(self.meas)
+            settings['CompTracks'] = 'On'
+            Measurement.apply_settings(self.meas, settings)
+            self.update_main()
+
+    def compTracksOff(self):
+        with self.wait_cursor():
+            settings = Measurement.current_settings(self.meas)
+            settings['CompTracks'] = 'Off'
+            Measurement.apply_settings(self.meas, settings)
+            self.update_main()
+
+    def qrev_options(self):
+        """Change options triggered by actionOptions
+                """
+        # Intialize options dialog
+        self.options = Options(self)
+        selected_options = self.options.exec_()
+        with self.wait_cursor():
+            if self.options.rb_english.isChecked():
+                if self.units['ID'] == 'SI':
+                    self.units = units_conversion(units_id='English')
+                    self.update_main()
+            else:
+                if self.units['ID'] == 'English':
+                    self.units = units_conversion(units_id='SI')
+                    self.update_main()
+
+            if self.options.rb_All.isChecked():
+                self.save_all = True
+            else:
+                self.save_all = False
+
+            if self.options.cb_stylesheet.isChecked():
+                self.save_stylesheet = True
+            else:
+                self.save_all = False
+
+    @contextmanager
+    def wait_cursor(self):
+        try:
+            QtWidgets.QApplication.setOverrideCursor(QtCore.Qt.WaitCursor)
+            yield
+        finally:
+            QtWidgets.QApplication.restoreOverrideCursor()
+
+    def update_meas(self, meas):
+
+        self.meas = meas
+        self.main_summary_table()
+        self.uncertainty_table()
+        self.qa_table()
+        self.contour_shiptrack()
+
+    def set_command_arg(self, param_arg):
+        self.command_arg = param_arg
+
+    def handle_command_line_args(self):
+        command = self.command_arg.split('=')[0].lower()
+        if command == 'trdi' or command == 'trdichecked':
+            file_name = arg.split('=')[1]
+            meas = Measurement(in_file=file_name, source='TRDI', proc_type='QRev', checked=(command == 'trdichecked'))
+            self.update_meas(meas)
+
+    def connect_and_emit_trigger(self):
+        while not self.gui_initialized:
+            time.sleep(0.2)
+        self.handle_args_trigger.connect(window.handle_command_line_args)
+        self.handle_args_trigger.emit()
+
+app = QtWidgets.QApplication(sys.argv)
+window = QRev()
+if len(sys.argv) > 1:
+    arg = sys.argv[1]
+    window.set_command_arg(arg)
+    t = threading.Thread(target=window.connect_and_emit_trigger)
+    t.start()
+window.show()
+app.exec_()