import os
import scipy.io as sio
from PyQt5 import QtWidgets
from Classes.stickysettings import StickySettings as SSet


class OpenMeasurementDialog(QtWidgets.QDialog):
    """Dialog to allow users to select measurement files for processing.

    Attributes
    ----------
    settings: dict
        Dictionary used to store user defined settings.
    fullName: list
        Full name of files including path.
    fileName: list
        List of one or more fileNames to be processed.
    pathName: str
        Path to folder containing files.
    type: str
        Type of file (SonTek, TRDI, QRev).
    checked: bool
        Switch for TRDI files (True: load only checked, False: load all).
    """

    def __init__(self, parent=None):

        super(OpenMeasurementDialog, self).__init__(parent)

        # Create settings object which contains the default folder
        self.settings = SSet(parent.settingsFile)

        # Initialize parameters
        self.fullName = []
        self.fileName = []
        self.pathName = []
        self.type = ''
        self.checked = False
        self.get_files()

    def get_files(self):
        """Get filenames and pathname for file(s) to be processed

        Allows the user to select one *.mmt or one *_QRev.mat or one or more SonTek *.mat files for
        processing. The selected folder becomes the default folder for subsequent
        selectFile requests.
        """

        # Get the current folder setting.
        folder = self.default_folder()

        # Get the full names (path + file) of the selected files
        self.fullName = QtWidgets.QFileDialog.getOpenFileNames(
                    self, self.tr('Open File'), folder,
                    self.tr('All (*.mat *.mmt *.rmmt);;SonTek Matlab File (*.mat);;TRDI mmt File (*.mmt);;Rowe rmmt File (*.rmmt);;'
                            'QRev File (*_QRev.mat)'))[0]

        # Initialize parameters
        self.type = ''
        self.checked = False

        # Process fullName if selection was made
        if self.fullName:
            self.process_names()
        self.close()

    def process_names(self):
        """Parses fullnames into filenames and pathnames, sets default folder, determines the type of files selected,
        checks that the files selected are consistent with the type of files.
        """
        # Parse filenames and pathname from fullName
        if isinstance(self.fullName, str):
            self.pathName, self.fileName = os.path.split(self.fullName)
        else:
            self.fileName = []
            for file in self.fullName:
                self.pathName, fileTemp = os.path.split(file)
                self.fileName.append(fileTemp)

        # Update the folder setting
        self.settings.set('Folder', self.pathName)

        # Determine file type
        if len(self.fileName) == 1:
            file_name, file_extension = os.path.splitext(self.fileName[0])

            # TRDI file
            if file_extension == '.mmt':
                self.type = 'TRDI'
                checked_transect_dialog = QtWidgets.QMessageBox()
                checked_transect_dialog.setIcon(QtWidgets.QMessageBox.Question)
                checked_transect_dialog.setWindowTitle("Checked Transects?")
                checked_transect_dialog.setText(
                    "Do you want to load ONLY checked transects?")
                checked_transect_dialog.setStandardButtons(QtWidgets.QMessageBox.Yes | QtWidgets.QMessageBox.No)
                checked_transect_dialog.setDefaultButton(QtWidgets.QMessageBox.No)
                checked_transect_dialog = checked_transect_dialog.exec()

                if checked_transect_dialog == QtWidgets.QMessageBox.Yes:
<<<<<<< HEAD
                    self.checked == True
            elif file_extension == '.rmmt':
                self.type = 'Rowe'
                checked_transect_dialog = QtWidgets.QMessageBox()
                checked_transect_dialog.setIcon(QtWidgets.QMessageBox.Question)
                checked_transect_dialog.setWindowTitle("Checked Transects?")
                checked_transect_dialog.setText(
                    "Do you want to load ONLY checked transects?")
                checked_transect_dialog.setStandardButtons(QtWidgets.QMessageBox.Yes | QtWidgets.QMessageBox.No)
                checked_transect_dialog.setDefaultButton(QtWidgets.QMessageBox.No)
                checked_transect_dialog = checked_transect_dialog.exec()

                if checked_transect_dialog == QtWidgets.QMessageBox.Yes:
                    self.checked == True
=======
                    self.checked = True
>>>>>>> fa1035da

            # SonTek, Nortek, or QRev file
            else:
                mat_data = sio.loadmat(self.fullName[0], struct_as_record=False, squeeze_me=True)
                if 'version' in mat_data:
                    self.type = 'QRev'
                elif hasattr(mat_data['System'], 'InstrumentModel'):
                    self.type = 'Nortek'
                else:
                    self.type = 'SonTek'

        else:
            # If multiple files are selected they must all be SonTek or Nortek files
            for name in self.fileName:
                file_name, file_extension = os.path.splitext(name)
                if file_extension == '.mmt':
                    self.popup_message("Selected files contain an mmt file. An mmt file must be loaded separately")
                    break
                elif file_extension == '.mat':
                    mat_data = sio.loadmat(self.fullName[0], struct_as_record=False, squeeze_me=True)
                    if 'version' in mat_data:
                        self.popup_message("Selected files contain a QRev file. A QRev file must be opened separately")
                        break
                    elif hasattr(mat_data['System'], 'InstrumentModel'):
                        self.type = 'Nortek'
                        break
                    else:
                        self.type = 'SonTek'
                        break


    def default_folder(self):
        """Returns default folder.

        Returns the folder stored in settings or if no folder is stored, then the current
        working folder is returned.
        """
        try:
            folder = self.settings.get('Folder')
            if not folder:
                folder = os.getcwd()
        except KeyError:
            self.settings.new('Folder', os.getcwd())
            folder = self.settings.get('Folder')
        return folder

    @staticmethod
    def popup_message(text):
        """Display a message box with messages specified in text.

        Parameters
        ----------
        text: str
            Message to be displayed.
        """
        msg = QtWidgets.QMessageBox()
        msg.setIcon(QtWidgets.QMessageBox.Critical)
        msg.setText("Error")
        msg.setInformativeText(text)
        msg.setWindowTitle("Error")
        msg.exec_()
<|MERGE_RESOLUTION|>--- conflicted
+++ resolved
@@ -1,178 +1,174 @@
-import os
-import scipy.io as sio
-from PyQt5 import QtWidgets
-from Classes.stickysettings import StickySettings as SSet
-
-
-class OpenMeasurementDialog(QtWidgets.QDialog):
-    """Dialog to allow users to select measurement files for processing.
-
-    Attributes
-    ----------
-    settings: dict
-        Dictionary used to store user defined settings.
-    fullName: list
-        Full name of files including path.
-    fileName: list
-        List of one or more fileNames to be processed.
-    pathName: str
-        Path to folder containing files.
-    type: str
-        Type of file (SonTek, TRDI, QRev).
-    checked: bool
-        Switch for TRDI files (True: load only checked, False: load all).
-    """
-
-    def __init__(self, parent=None):
-
-        super(OpenMeasurementDialog, self).__init__(parent)
-
-        # Create settings object which contains the default folder
-        self.settings = SSet(parent.settingsFile)
-
-        # Initialize parameters
-        self.fullName = []
-        self.fileName = []
-        self.pathName = []
-        self.type = ''
-        self.checked = False
-        self.get_files()
-
-    def get_files(self):
-        """Get filenames and pathname for file(s) to be processed
-
-        Allows the user to select one *.mmt or one *_QRev.mat or one or more SonTek *.mat files for
-        processing. The selected folder becomes the default folder for subsequent
-        selectFile requests.
-        """
-
-        # Get the current folder setting.
-        folder = self.default_folder()
-
-        # Get the full names (path + file) of the selected files
-        self.fullName = QtWidgets.QFileDialog.getOpenFileNames(
-                    self, self.tr('Open File'), folder,
-                    self.tr('All (*.mat *.mmt *.rmmt);;SonTek Matlab File (*.mat);;TRDI mmt File (*.mmt);;Rowe rmmt File (*.rmmt);;'
-                            'QRev File (*_QRev.mat)'))[0]
-
-        # Initialize parameters
-        self.type = ''
-        self.checked = False
-
-        # Process fullName if selection was made
-        if self.fullName:
-            self.process_names()
-        self.close()
-
-    def process_names(self):
-        """Parses fullnames into filenames and pathnames, sets default folder, determines the type of files selected,
-        checks that the files selected are consistent with the type of files.
-        """
-        # Parse filenames and pathname from fullName
-        if isinstance(self.fullName, str):
-            self.pathName, self.fileName = os.path.split(self.fullName)
-        else:
-            self.fileName = []
-            for file in self.fullName:
-                self.pathName, fileTemp = os.path.split(file)
-                self.fileName.append(fileTemp)
-
-        # Update the folder setting
-        self.settings.set('Folder', self.pathName)
-
-        # Determine file type
-        if len(self.fileName) == 1:
-            file_name, file_extension = os.path.splitext(self.fileName[0])
-
-            # TRDI file
-            if file_extension == '.mmt':
-                self.type = 'TRDI'
-                checked_transect_dialog = QtWidgets.QMessageBox()
-                checked_transect_dialog.setIcon(QtWidgets.QMessageBox.Question)
-                checked_transect_dialog.setWindowTitle("Checked Transects?")
-                checked_transect_dialog.setText(
-                    "Do you want to load ONLY checked transects?")
-                checked_transect_dialog.setStandardButtons(QtWidgets.QMessageBox.Yes | QtWidgets.QMessageBox.No)
-                checked_transect_dialog.setDefaultButton(QtWidgets.QMessageBox.No)
-                checked_transect_dialog = checked_transect_dialog.exec()
-
-                if checked_transect_dialog == QtWidgets.QMessageBox.Yes:
-<<<<<<< HEAD
-                    self.checked == True
-            elif file_extension == '.rmmt':
-                self.type = 'Rowe'
-                checked_transect_dialog = QtWidgets.QMessageBox()
-                checked_transect_dialog.setIcon(QtWidgets.QMessageBox.Question)
-                checked_transect_dialog.setWindowTitle("Checked Transects?")
-                checked_transect_dialog.setText(
-                    "Do you want to load ONLY checked transects?")
-                checked_transect_dialog.setStandardButtons(QtWidgets.QMessageBox.Yes | QtWidgets.QMessageBox.No)
-                checked_transect_dialog.setDefaultButton(QtWidgets.QMessageBox.No)
-                checked_transect_dialog = checked_transect_dialog.exec()
-
-                if checked_transect_dialog == QtWidgets.QMessageBox.Yes:
-                    self.checked == True
-=======
-                    self.checked = True
->>>>>>> fa1035da
-
-            # SonTek, Nortek, or QRev file
-            else:
-                mat_data = sio.loadmat(self.fullName[0], struct_as_record=False, squeeze_me=True)
-                if 'version' in mat_data:
-                    self.type = 'QRev'
-                elif hasattr(mat_data['System'], 'InstrumentModel'):
-                    self.type = 'Nortek'
-                else:
-                    self.type = 'SonTek'
-
-        else:
-            # If multiple files are selected they must all be SonTek or Nortek files
-            for name in self.fileName:
-                file_name, file_extension = os.path.splitext(name)
-                if file_extension == '.mmt':
-                    self.popup_message("Selected files contain an mmt file. An mmt file must be loaded separately")
-                    break
-                elif file_extension == '.mat':
-                    mat_data = sio.loadmat(self.fullName[0], struct_as_record=False, squeeze_me=True)
-                    if 'version' in mat_data:
-                        self.popup_message("Selected files contain a QRev file. A QRev file must be opened separately")
-                        break
-                    elif hasattr(mat_data['System'], 'InstrumentModel'):
-                        self.type = 'Nortek'
-                        break
-                    else:
-                        self.type = 'SonTek'
-                        break
-
-
-    def default_folder(self):
-        """Returns default folder.
-
-        Returns the folder stored in settings or if no folder is stored, then the current
-        working folder is returned.
-        """
-        try:
-            folder = self.settings.get('Folder')
-            if not folder:
-                folder = os.getcwd()
-        except KeyError:
-            self.settings.new('Folder', os.getcwd())
-            folder = self.settings.get('Folder')
-        return folder
-
-    @staticmethod
-    def popup_message(text):
-        """Display a message box with messages specified in text.
-
-        Parameters
-        ----------
-        text: str
-            Message to be displayed.
-        """
-        msg = QtWidgets.QMessageBox()
-        msg.setIcon(QtWidgets.QMessageBox.Critical)
-        msg.setText("Error")
-        msg.setInformativeText(text)
-        msg.setWindowTitle("Error")
-        msg.exec_()
+import os
+import scipy.io as sio
+from PyQt5 import QtWidgets
+from Classes.stickysettings import StickySettings as SSet
+
+
+class OpenMeasurementDialog(QtWidgets.QDialog):
+    """Dialog to allow users to select measurement files for processing.
+
+    Attributes
+    ----------
+    settings: dict
+        Dictionary used to store user defined settings.
+    fullName: list
+        Full name of files including path.
+    fileName: list
+        List of one or more fileNames to be processed.
+    pathName: str
+        Path to folder containing files.
+    type: str
+        Type of file (SonTek, TRDI, QRev).
+    checked: bool
+        Switch for TRDI files (True: load only checked, False: load all).
+    """
+
+    def __init__(self, parent=None):
+
+        super(OpenMeasurementDialog, self).__init__(parent)
+
+        # Create settings object which contains the default folder
+        self.settings = SSet(parent.settingsFile)
+
+        # Initialize parameters
+        self.fullName = []
+        self.fileName = []
+        self.pathName = []
+        self.type = ''
+        self.checked = False
+        self.get_files()
+
+    def get_files(self):
+        """Get filenames and pathname for file(s) to be processed
+
+        Allows the user to select one *.mmt or one *_QRev.mat or one or more SonTek *.mat files for
+        processing. The selected folder becomes the default folder for subsequent
+        selectFile requests.
+        """
+
+        # Get the current folder setting.
+        folder = self.default_folder()
+
+        # Get the full names (path + file) of the selected files
+        self.fullName = QtWidgets.QFileDialog.getOpenFileNames(
+                    self, self.tr('Open File'), folder,
+                    self.tr('All (*.mat *.mmt *.rmmt);;SonTek Matlab File (*.mat);;TRDI mmt File (*.mmt);;Rowe rmmt File (*.rmmt);;'
+                            'QRev File (*_QRev.mat)'))[0]
+
+        # Initialize parameters
+        self.type = ''
+        self.checked = False
+
+        # Process fullName if selection was made
+        if self.fullName:
+            self.process_names()
+        self.close()
+
+    def process_names(self):
+        """Parses fullnames into filenames and pathnames, sets default folder, determines the type of files selected,
+        checks that the files selected are consistent with the type of files.
+        """
+        # Parse filenames and pathname from fullName
+        if isinstance(self.fullName, str):
+            self.pathName, self.fileName = os.path.split(self.fullName)
+        else:
+            self.fileName = []
+            for file in self.fullName:
+                self.pathName, fileTemp = os.path.split(file)
+                self.fileName.append(fileTemp)
+
+        # Update the folder setting
+        self.settings.set('Folder', self.pathName)
+
+        # Determine file type
+        if len(self.fileName) == 1:
+            file_name, file_extension = os.path.splitext(self.fileName[0])
+
+            # TRDI file
+            if file_extension == '.mmt':
+                self.type = 'TRDI'
+                checked_transect_dialog = QtWidgets.QMessageBox()
+                checked_transect_dialog.setIcon(QtWidgets.QMessageBox.Question)
+                checked_transect_dialog.setWindowTitle("Checked Transects?")
+                checked_transect_dialog.setText(
+                    "Do you want to load ONLY checked transects?")
+                checked_transect_dialog.setStandardButtons(QtWidgets.QMessageBox.Yes | QtWidgets.QMessageBox.No)
+                checked_transect_dialog.setDefaultButton(QtWidgets.QMessageBox.No)
+                checked_transect_dialog = checked_transect_dialog.exec()
+
+                if checked_transect_dialog == QtWidgets.QMessageBox.Yes:
+                    self.checked = True
+            elif file_extension == '.rmmt':
+                self.type = 'Rowe'
+                checked_transect_dialog = QtWidgets.QMessageBox()
+                checked_transect_dialog.setIcon(QtWidgets.QMessageBox.Question)
+                checked_transect_dialog.setWindowTitle("Checked Transects?")
+                checked_transect_dialog.setText(
+                    "Do you want to load ONLY checked transects?")
+                checked_transect_dialog.setStandardButtons(QtWidgets.QMessageBox.Yes | QtWidgets.QMessageBox.No)
+                checked_transect_dialog.setDefaultButton(QtWidgets.QMessageBox.No)
+                checked_transect_dialog = checked_transect_dialog.exec()
+
+                if checked_transect_dialog == QtWidgets.QMessageBox.Yes:
+                    self.checked = True
+
+            # SonTek, Nortek, or QRev file
+            else:
+                mat_data = sio.loadmat(self.fullName[0], struct_as_record=False, squeeze_me=True)
+                if 'version' in mat_data:
+                    self.type = 'QRev'
+                elif hasattr(mat_data['System'], 'InstrumentModel'):
+                    self.type = 'Nortek'
+                else:
+                    self.type = 'SonTek'
+
+        else:
+            # If multiple files are selected they must all be SonTek or Nortek files
+            for name in self.fileName:
+                file_name, file_extension = os.path.splitext(name)
+                if file_extension == '.mmt':
+                    self.popup_message("Selected files contain an mmt file. An mmt file must be loaded separately")
+                    break
+                elif file_extension == '.mat':
+                    mat_data = sio.loadmat(self.fullName[0], struct_as_record=False, squeeze_me=True)
+                    if 'version' in mat_data:
+                        self.popup_message("Selected files contain a QRev file. A QRev file must be opened separately")
+                        break
+                    elif hasattr(mat_data['System'], 'InstrumentModel'):
+                        self.type = 'Nortek'
+                        break
+                    else:
+                        self.type = 'SonTek'
+                        break
+
+
+    def default_folder(self):
+        """Returns default folder.
+
+        Returns the folder stored in settings or if no folder is stored, then the current
+        working folder is returned.
+        """
+        try:
+            folder = self.settings.get('Folder')
+            if not folder:
+                folder = os.getcwd()
+        except KeyError:
+            self.settings.new('Folder', os.getcwd())
+            folder = self.settings.get('Folder')
+        return folder
+
+    @staticmethod
+    def popup_message(text):
+        """Display a message box with messages specified in text.
+
+        Parameters
+        ----------
+        text: str
+            Message to be displayed.
+        """
+        msg = QtWidgets.QMessageBox()
+        msg.setIcon(QtWidgets.QMessageBox.Critical)
+        msg.setText("Error")
+        msg.setInformativeText(text)
+        msg.setWindowTitle("Error")
+        msg.exec_()